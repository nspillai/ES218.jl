### A Pluto.jl notebook ###
# v0.19.22

using Markdown
using InteractiveUtils

# This Pluto notebook uses @bind for interactivity. When running this notebook outside of Pluto, the following 'mock version' of @bind gives bound variables a default value (instead of an error).
macro bind(def, element)
    quote
        local iv = try Base.loaded_modules[Base.PkgId(Base.UUID("6e696c72-6542-2067-7265-42206c756150"), "AbstractPlutoDingetjes")].Bonds.initial_value catch; b -> missing; end
        local el = $(esc(element))
        global $(esc(def)) = Core.applicable(Base.get, el) ? Base.get(el) : iv(el)
        el
    end
end

# ╔═╡ c5815f5e-9164-11ec-10e1-691834761dff
begin
    using FFTW
    using LinearAlgebra
    using LaTeXStrings
    using Plots
    using PlutoUI
    using Statistics
    using ProgressLogging
    using SparseArrays
end

# ╔═╡ 3c540889-49dc-415c-acbc-3494897b260c
TableOfContents()

# ╔═╡ 9c32f5bc-f6d1-4048-903a-27224aaa1f40
md"""
# Full Waveform Inversion (SH Waves)

Pseudo-spectral methods are used in scientific computing for the solution of partial differential equations. The advantage of these methods is that the evaluation of spatial-derivative operators is considerably faster as we use algorithms such as the [Fast Fourier transform](https://en.wikipedia.org/wiki/Fast_Fourier_transform).

The purpose of this notebook is to introduce these methods for solving the seismic-wave equation, specifically, a 2-D SH stress-velocity system. As discussed in the class, the particle velocity and stress fields are staggered in time and we use a simple explicit time-stepping approach.
We shall assume a 2-D periodic domain and define methods to compute FFT, spatial derivative and iFFT. More efficient pseudo-spectral implementations (especially using GPUs and multiple CPU threads) are in the following packages:
[Fourier Flows](https://fourierflows.github.io/FourierFlowsDocumentation/stable/),
[Geophysical Flows](https://github.com/FourierFlows/GeophysicalFlows.jl).
Importantly, equations are oftentimes time-stepped forward in Fourier space, which is faster, however, we avoid that in this notebook to facilitate storage of snapshots at arbit values of the time.

##### [Interactive Seismology Notebooks](https://pawbz.github.io/Interactive-Seismology.jl/)

Instructor: *Pawan Bharadwaj*,
Indian Institute of Science, Bengaluru, India
"""

# ╔═╡ 4adbb7f0-7927-470d-8c00-07d3b3c0cd78
md"""
We shall first consider the equation of motion and simplify it to derive the 2-D SH system

```math
\rho{\ddot{{u}}}= \mathbf{\nabla} \cdot \mathbf{\sigma} + {f}. \

```
Lets assume that the \
1) particles are constrained to move only along y direction, i.e., $u_x=u_z=0$
```math
\rho{\ddot{{u_{y}}}}= \partial_x{\sigma_{yx}} +\partial_z{\sigma_{yz}} + {f_y},
```\
2) stresses don't change along $y$ direction to result in
```math
\partial_{y}{\sigma}_{(\cdot)}=0.
```
The constitutive equations are:
```math
\sigma_{yx}=2\mu\epsilon_{yx}=\mu\partial_{x}u_x,

```
```math
\sigma_{yz}=2\mu\epsilon_{yz}=\mu\partial_{z}u_y.

```
"""


# ╔═╡ fe821a3c-f528-4773-bcf9-f71513a1eace
md"""
Let us set up the parameters of the simulation. We define a 2-D spatial grid of extents $x∈[-40,40]$ and $z∈[-40,40]$. Let the density (ρ) and shear modulus (μ) be equal to 1 at all the grid points. Let us also add a density perturbation i.e a high density region in the bottom portion of the grid. We then apply an initial impulsive velocity ($v_y$) that has a 2-D asymmetric gaussian profile. In order to study the propagation of the wave-front, we need to choose a time step that satisfies the Courant condition. Here, we have chosen the Courant number to be $0.2$.
"""

# ╔═╡ 122c2aa4-baec-4288-ab53-afa1d977c486
md"## Spatial Grids"

# ╔═╡ 7928a88c-f217-4338-a6a5-50ab2d422480
begin
    # domain extends
    zgrid = range(0, stop=40000, length=256)
    xgrid = range(-40000, stop=40000, length=512)

    # Numerics
    nx, nz = length(xgrid), length(zgrid)
    nout = 1  # plotting frequency

    # Derived numerics
    dx, dz = step(xgrid), step(zgrid) # cell sizes
end;

# ╔═╡ 881c7368-57df-469a-96ec-821512cf98e0
md"## True Medium"

# ╔═╡ 5b271e5f-879c-4c43-825a-9660f322febd
md"## Time Grid"

# ╔═╡ a5db1d99-24e5-41d1-a804-c5dd1d6db94c
# lets calculate the min distance from the center to the edge of the domain
r = min(xgrid[end] - xgrid[1], zgrid[end] - zgrid[1]) * 0.5

# ╔═╡ 45bd4e43-b703-4bbc-8dfa-07bb835e4117
courant_number = 0.5

# ╔═╡ cb83dbd1-c423-4b27-b29e-7dc8051f43d5
md"""
## Acquistion Geometry
"""

# ╔═╡ 2855c8cf-8364-4c6c-a122-781b99440e89
md"## Body Forces"

# ╔═╡ 12db5316-90e4-4582-9303-7ff362c32cea
source_fpeak = 0.5 # in Hz

# ╔═╡ e233afec-6049-4277-8be9-95687c4589b5
md"""
## Generate Observed Data
"""

# ╔═╡ bcdf20f8-d5ac-4fd9-8fa1-1f8f50e52359
#=╠═╡
dobs = get_R_matrix(rec_cartind) * reshape_data(snaps_store_act.vy);
  ╠═╡ =#

# ╔═╡ a5cba7a8-bfd2-4a86-84e6-34b7f966321b
#=╠═╡
@bind rec_obs PlutoUI.combine() do Child
	md"""
	Receiver Number: $(Child(Slider(1:nr , default=2,show_value=true)))
	"""
end
  ╠═╡ =#

# ╔═╡ e15cc25c-8880-4f36-bf08-a997a79d78fc
# plot the observed data ntxnr

# ╔═╡ bc014038-7ea1-45be-b9da-3f9b14397f55
#=╠═╡
plot(dobs[rec_obs[1],:], label=nothing)
  ╠═╡ =#

# ╔═╡ 22b8db91-73a0-46df-87fd-7cf0b66ee37d
md"""
## Reference Medium
This will also serve as an initial model during inversion.
"""

# ╔═╡ 8b3776bd-509b-4232-9737-36c9ae003350
begin
    # Physics of medium
    # Unperturbed
<<<<<<< HEAD
    μref = ones(nz, nx) * 1e10      # shear modulus
    ρref = ones(nz, nx) * 2000       # density in kg/m3

end;

# ╔═╡ 53a2069e-eaf9-41d7-b08b-cdd4f85f367b
begin
    # initial conditions on vy
    vy0 = zeros(nz, nx)
    #vy0 .= [exp(-((x - 0.0)^2 /11) - ((z - 0.0)^2 /1)) for z in zgrid, x in xgrid];
    nothing
end
=======
    μ1 = ones(nz, nx)         # shear modulus
    ρ1 = ones(nz, nx)         # density
	ref_medium = (;μ=μ1,ρ=ρ1,invρ=inv.(ρ1))
	
	# lets add density perturbation
	μ2 = ones(nz,nx)
	ρ2 = ones(nz,nx)
	ρ2[450:512, :] .= 2.0
	act_medium = (;μ=μ2,ρ=ρ2,invρ=inv.(ρ2))
end;
>>>>>>> 2b2fcab4

# ╔═╡ ab04a26d-895c-4409-8725-e3e24bca40aa
#=╠═╡
@bind rec_mod PlutoUI.combine() do Child
	md"""
	Receiver Number: $(Child(Slider(1:nr , default=2,show_value=true)))
	"""
end
  ╠═╡ =#

# ╔═╡ ac33b7b1-d042-48ba-ba31-b303029b820a
# plot the modelled data 

# ╔═╡ 479e8710-4b1d-4223-a405-9d0bcde8fded
#=╠═╡
plot(d[rec_mod[1],:], label=nothing)
  ╠═╡ =#

# ╔═╡ c73f69d0-69e6-47f1-97b0-3e81218776e6
md"""
## Data Error
"""

# ╔═╡ c14a41a4-fb74-4e23-b513-f3bd213f5057
#=╠═╡
begin
	d = get_R_matrix(rec_cartind) * reshape_data(snaps_store_ref.vy)
	misfit = d-dobs
end;
  ╠═╡ =#

# ╔═╡ 97e8f3df-b352-4892-99bb-fa668b3470f7
# plot d - dobs

# ╔═╡ 25a52452-9f13-4016-9fa1-def69e51e8d5
#=╠═╡
@bind misfit_rec PlutoUI.combine() do Child
	md"""
	Receiver Number: $(Child(Slider(1:nr , default=2,show_value=true)))
	"""
end
  ╠═╡ =#

# ╔═╡ 09be9653-6da0-4614-bd2d-7bad8d413f37
#=╠═╡
plot(misfit[misfit_rec[1],:])
  ╠═╡ =#

# ╔═╡ a3a9deea-e2d6-4d58-90d7-5a54be176289
md"## Adjoint Simulation"

# ╔═╡ 1b6e41ed-75a0-4b12-b390-78538566ce43
#begin
#adj_fields = initialize_fields(pa);
#copyto!(adj_fields.vy, vy0);
#snaps_store_adj = propagate!(adj_fields, pa, initial_medium, rec_forcing)
#end;

# ╔═╡ dde549a0-a655-4fab-8cad-7320ce08495f
#=╠═╡
@bind tsnap_forw PlutoUI.combine() do Child
	md"""
	Snapshot Number: $(Child(Slider(1:length(snaps_store_act.vy), default=length(snaps_store_act.vy),show_value=true)))
	"""
end
  ╠═╡ =#

# ╔═╡ d8bf631c-375c-4c54-b674-a724e240b9b2
#=╠═╡
begin
<<<<<<< HEAD
	# fig1 = myheat(snaps_store_ref.vy[tsnap_forw[1]], L"Particle Velocity $v_y$ Reference")
	fig2 = myheat(snaps_store_act.vy[tsnap_forw[1]], L"Particle Velocity $v_y$ Actual")
	# plot(fig1,fig2)
end
  ╠═╡ =#

# ╔═╡ ca037fb0-b5cf-496d-8157-14e52f1e8bd6
#=╠═╡
snaps_store_act.vy[1] |> size
  ╠═╡ =#

# ╔═╡ 7833c2b6-52a8-489e-adcf-9f7e5c082515
@bind tsnap_adj PlutoUI.combine() do Child
    md"""
    Snapshot Number: $(Child(Slider(1:length(snaps_store_adj1.vy), default=length(snaps_store_adj1.vy),show_value=true)))
    """
=======
	# choose time stepping dt to satisfy Courant condition
	courant_number = 0.2
	dt = courant_number*step(xgrid)*minimum(inv.(sqrt.(ref_medium.μ./ref_medium.ρ)))
	nt = Int(floor(r/(mean(sqrt.(ref_medium.μ./ref_medium.ρ))*dt)));
	tgrid=range(0, length=nt, step=dt)
	nothing
>>>>>>> 2b2fcab4
end

# ╔═╡ ee569466-0ced-4818-8fda-a98730fa5a24
#begin
#fig3 = myheat(snaps_store_adj.vy[tsnap_adj[1]], L"Adjoint Field $λ_1$")
#end

# ╔═╡ feaeef30-f262-4913-bea7-438b50e42e56
#=╠═╡
DvyJ=get_Rt_matrix(rec_cartind)*rec_spec1
  ╠═╡ =#

# ╔═╡ 7f204b81-98c1-4a18-9622-6d015fbce8c2
md"""
Let's look at the results by visualizing the propagation of the wavefront and the displacements as a function of time at observer locations of your choice.
"""

# ╔═╡ cb18109c-0a33-4b86-9074-8c2b6d789c1a
md"""
Observer 1
"""

# ╔═╡ 26cebdf0-84f2-4df8-8fe2-b3ad1844c786
md"""
Observer 2
"""

# ╔═╡ fc49a6d7-a1b1-458a-a9ad-e120282bbabc
md"""
## Appendix
"""

# ╔═╡ 6be2f4c2-e9ed-43c2-b66c-ef3176bb9000
md"""
### Fourier Derivatives
We now define methods to compute a 2-D Fourier transform.
```math
\hat{u}(\mathbf{k}, t) = \frac{1}{2\pi}\sum_{\mathbf{x}} u(\mathbf{x}, t) \, e^{-i \mathbf{k}\cdot \mathbf{x}} \ ,
```
*The derivative property of Fourier Transform*: First order differentiation of a function along the $x$ dimension is equivalent to multiplying its Fourier Transform by $\imath k_x$ in the wavenumber domain.\

```math
\partial_xu(\mathbf{x}, t)\leftrightarrow{ik_x}\hat{u}(\mathbf{k}, t).

```
In the following cell, the derivatives are calculated using the functions `Dx!` and `Dz!`. Simply put, these functions compute the Fourier transform, apply the derivative property, and take the inverse Fourier Transform to generate the spatial derivative.
"""

# ╔═╡ aa19e992-2735-4324-8fd7-15eacadf0faa
begin
    F = plan_rfft(zeros(nz, nx), (1, 2))
    kx = reshape(collect(fftfreq(nx, inv(step(xgrid)))), 1, :) * 2 * pi
    kz = reshape(collect(rfftfreq(nz, inv(step(zgrid)))), :, 1) * 2 * pi
    storage = zero(F * zeros(nz, nx))
    fp = (; F, kx, kz, storage)
    function Dx!(dPdx, P, fp)
        mul!(fp.storage, fp.F, P)
        broadcast!(*, fp.storage, fp.storage, fp.kx)
        rmul!(fp.storage, im)
        ldiv!(dPdx, fp.F, fp.storage)
    end
    Dx!(dP, P) = Dx!(dP, P, fp)
    Dx(P) = (dPdx = zero(P); Dx!(dPdx, P, fp); dPdx)
    function Dz!(dPdz, P, fp)
        mul!(storage, fp.F, P)
        broadcast!(*, fp.storage, fp.storage, fp.kz)
        rmul!(fp.storage, im)
        ldiv!(dPdz, fp.F, fp.storage)
    end
    Dz!(dP, P) = Dz!(dP, P, fp)
    Dz(P) = (dPdz = zero(P); Dz!(dPdz, P, fp); dPdz)
    nothing
end

# ╔═╡ 93090680-2380-412d-9752-df18251c7dbf
md"""
### Propagate
"""

<<<<<<< HEAD
# ╔═╡ 9bc38d55-285b-4b83-98d9-d7f9e03405d1
md"### Medium"

# ╔═╡ 27844886-0b54-4b08-a592-a1a38e4b0be2
function bundle_medium(μ, ρ)
    return (; μ=μ, ρ=ρ, invρ=inv.(ρ))
end

# ╔═╡ 1c67cda8-7712-4d5b-a2aa-af47f290f745
begin
    # lets add density perturbation
    μtrue = ones(nz, nx) .* 1e10
    ρtrue = ones(nz, nx) .* 2000  # density in kg/m3
    # ρtrue[450:512, :] .= 5000  # density in kg/m3
    medium_true = bundle_medium(μtrue, ρtrue)
end

# ╔═╡ b4085356-62a1-4388-96ae-8b2a8fd7de0f
=======
# ╔═╡ ad23f8d8-2cbd-4aac-82ba-d72392f747e4
md"""
##### Forward Simulation
"""

# ╔═╡ 53a2069e-eaf9-41d7-b08b-cdd4f85f367b
begin
	# initial conditions on vy
	vy0 = zeros(nz, nx)
	#vy0 .= [exp(-((x - 0.0)^2 /11) - ((z - 0.0)^2 /1)) for z in zgrid, x in xgrid];
	nothing
end

# ╔═╡ 68b3fcb6-5f99-4fc1-a9d2-27cdf95f12b1
md"""
##### Adjoint simulation
"""

# ╔═╡ 9b744e72-07a2-4f8c-b88c-e0b1131794d0
function initialize_fields(pa)
	nz, nx = pa.nz, pa.nx
	return (; vy=zeros(nz, nx),
	dvydx = zeros(nz, nx),
    	dvydz = zeros(nz, nx),
    	σyx = zeros(nz, nx),
    	dσyxdx = zeros(nz, nx),
    	σyz = zeros(nz, nx),
    	dσyzdz = zeros(nz, nx))
end

# ╔═╡ 3acf672e-6269-446d-baa2-d1fd89b6bd50
# ╠═╡ disabled = true
#=╠═╡
>>>>>>> 2b2fcab4
begin
    # choose time stepping dt to satisfy Courant condition
    dt = courant_number * step(xgrid) * minimum(inv.(sqrt.(medium_true.μ ./ medium_true.ρ)))
    nt = Int(floor(r / (mean(sqrt.(medium_true.μ ./ medium_true.ρ)) * dt)))
    tgrid = range(0, length=nt, step=dt)
    nothing
end
  ╠═╡ =#

# ╔═╡ e7b65566-a79e-4101-9471-3656a92e95e6
function conv_pos_cartind(zpos,xpos,zgrid,xgrid)
	np = length(zpos)
	cart_ind = []
	for i = 1:np
		zindex = findall(zgrid .== zpos[i])[1]
		xindex = findall(xgrid .== xpos[i])[1]
		push!(cart_ind,CartesianIndex(zindex,xindex))
	end
	return(cart_ind)
end

# ╔═╡ 48bc453f-b1c0-4757-b9d0-d3e10e2a4618
initial_medium = bundle_medium(μref, ρref)

<<<<<<< HEAD
# ╔═╡ d880f005-381a-4c72-a9a1-ae3eb84a90eb
vsmean(medium) = mean(sqrt.(medium.μ ./ medium.ρ))

# ╔═╡ 8bc93109-4f3d-43c8-9fed-e30d90e54068
dx, dz, vsmean(medium_true)/source_fpeak

# ╔═╡ e8333b23-53c3-445e-9ca3-6b278359f8ab
md"### Acquisition"

# ╔═╡ e7b65566-a79e-4101-9471-3656a92e95e6
function get_restriction_matrix(xpos, zpos, xgrid, zgrid, transpose_flag=false)
    l = LinearIndices((length(zgrid), length(xgrid)))
    @assert length(xpos) == length(zpos)
    n = length(xpos)
    N = length(xgrid) * length(zgrid)
    I = broadcast(zpos, xpos) do z, x
        iz = argmin(abs.(zgrid .- z))[1]
        ix = argmin(abs.(xgrid .- x))[1]
        return l[iz, ix]
    end
    J = collect(1:n)
    V = ones(n)
    return transpose_flag ? sparse(J, I, V, n, N) : sparse(I, J, V, N, n)
end
=======
	# number of timesteps
	function propagate!(fields, pa, medium, forcing)
		vy, dvydx, dvydz, σyx, σyz, dσyxdx, dσyzdz = fields
		nx, nz = pa
		dt= step(pa.tgrid)
		nt=length(pa.tgrid)
		
		μ = medium.μ
		ρ = medium.ρ
		invρ =  medium.invρ

		src_ind = forcing.pos
		src_spec = forcing.spec
		ns = length(src_ind)
		
    	# time loop
		snaps_store_vy = []
		snaps_store_σyx = []
		snaps_store_σyz = []

		@progress for it = 1:nt
        	Dx!(dvydx, vy)
        	Dz!(dvydz, vy)
		
        	@. σyx = σyx + μ * dvydx * dt
        	@. σyz = σyz + μ * dvydz * dt

        	Dx!(dσyxdx, σyx)
        	Dz!(dσyzdz, σyz)
		
        	@. vy = vy + invρ * (dσyxdx + dσyzdz) * dt

			for is = 1:ns
				vy[src_ind[is]] = vy[src_ind[is]] + src_spec[is][it]
			end

			if mod(it, nout) == 0
	            push!(snaps_store_vy, copy(vy))
				push!(snaps_store_σyx,copy(σyx))
				push!(snaps_store_σyz,copy(σyz))
    	    end
    	end
		snaps_store = (; vy=snaps_store_vy,σyx=snaps_store_σyx,σyz=snaps_store_σyz)
		return snaps_store
	end

# ╔═╡ 79688914-d34a-467f-8c7e-f03408680b7c

>>>>>>> 2b2fcab4

# ╔═╡ d952edc9-0e28-4c21-a1a9-6f022c98ba65
function get_ageom(xgrid, zgrid, ns, nr; zs=quantile(zgrid, 0.25), zr=quantile(zgrid, 0.25))
    A = (; ns, nr, zs=fill(zs, ns), zr=fill(zr, nr),
        xr=(nr == 1) ? quantile(xgrid, 0.25) : range(quantile(xgrid, 0.25), stop=quantile(xgrid, 0.75), length=nr),
        xs=(ns == 1) ? quantile(xgrid, 0.25) : range(quantile(xgrid, 0.25), stop=quantile(xgrid, 0.75), length=ns)
    )
    return merge(A, (; Rs=get_restriction_matrix(A.xs, A.zs, xgrid, zgrid),
        Rr=get_restriction_matrix(A.xr, A.zr, xgrid, zgrid, true)))
end

# ╔═╡ d39753e2-5986-4394-9293-9e394f2807f0
ageom = get_ageom(xgrid, zgrid, 1, 10)

# ╔═╡ 1c8d09cc-6ea7-4ce7-97c1-da8d61835d8f
# testing restriction matrix
reshape(get_restriction_matrix([2], [5], range(0, stop=10, length=5), range(0, stop=10, length=7))[:, 1], 5, 7)

# ╔═╡ 9494e2a6-e2fd-4728-94d4-d68816a00e72
md"""
### Fields
"""

<<<<<<< HEAD
# ╔═╡ 9b744e72-07a2-4f8c-b88c-e0b1131794d0
function initialize_fields(pa, nt; snap_store=false)
    nz, nx = pa.nz, pa.nx
    f = (; vy=zeros(nz, nx),
        dvydx=zeros(nz, nx),
        dvydz=zeros(nz, nx),
        σyx=zeros(nz, nx),
        dσyxdx=zeros(nz, nx),
        σyz=zeros(nz, nx),
        dσyzdz=zeros(nz, nx))
    if snap_store
        fs = (; vys=[zeros(nz, nx) for i in 1:nt], σyxs=[zeros(nz, nx) for i in 1:nt], σyzs=[zeros(nz, nx) for i in 1:nt])
        return merge(f, fs)
    else
        return f
    end
=======
# ╔═╡ b88aed3d-9cb0-4377-8797-65385ab59436
# ╠═╡ disabled = true
#=╠═╡
@bind tsnap PlutoUI.combine() do Child
	md"""
	Snapshot Number: $(Child(Slider(1:length(snaps_store), default=length(snaps_store),show_value=true)))
	"""
>>>>>>> 2b2fcab4
end
  ╠═╡ =#

# ╔═╡ bcc11013-e185-4b22-b109-6bd4532462d2
begin
    adj_fields1 = initialize_fields(pa)
    copyto!(adj_fields1.vy, vy0)
    # snaps_store_adj1 = propagate!(adj_fields1, pa, initial_medium, rec_forcing1)
end;

# ╔═╡ 31d742a4-100f-4744-afe5-381b265b6f4c
function reset_fields!(fields)
    for k in [:vy, :dvydx, :dvydz, :σyx, :σyz, :dσyxdx, :dσyzdz]
        fill!(getfield(fields, k), 0.0)
    end
end

# ╔═╡ 15bbf544-34bd-4d38-bac5-0f43b1305df3
function propagate!(data, fields, pa, medium, ageom, forcing)
	reset_fields!(fields)
    vy, dvydx, dvydz, σyx, σyz, dσyxdx, dσyzdz = fields
    (; nx, nz, tarray, tgrid) = pa
    dt = step(tgrid)
    nt = length(tgrid)


    (; μ, ρ, invρ) = medium


    (; Rs, Rr) = ageom

    # time loop
    @progress for it = 1:nt
        Dx!(dvydx, vy)
        Dz!(dvydz, vy)

        @. σyx = σyx + μ * dvydx * dt
        # @. σyx = σyx * pa.tarray
        @. σyz = σyz + μ * dvydz * dt
        # @. σyz = σyz * pa.tarray

        Dx!(dσyxdx, σyx)
        Dz!(dσyzdz, σyz)

        @. vy = vy + invρ * (dσyxdx + dσyzdz) * dt

        # need to view vy as a vector for source/recording operations
        vyv = view(vy, :)

        # add body force
        f = forcing[it]
        mul!(vyv, Rs, f, 1.0, 1.0)

        # record data
        d = data[it]
        mul!(d, Rr, vyv)

        (:vys ∈ keys(fields)) && copyto!(fields.vys, vy)
        (:σyx ∈ keys(fields)) && copyto!(fields.σyx, σyx)
        (:σyz ∈ keys(fields)) && copyto!(fields.σyz, σyz)
    end

    return nothing
end

# ╔═╡ ab8b1a22-ca7a-409e-832e-8d5d08a29a1e
md"### Data"

# ╔═╡ f4d91971-f806-4c5c-8548-b58a20acfb2c
function initialize_data(grid_param, ageom)
    [zeros(length(ageom.xr)) for t in grid_param.tgrid]
end

# ╔═╡ fbe44944-499a-4881-94b6-07855d1165aa
md"""
### Plots
"""

# ╔═╡ a5cd8e7a-380f-4203-a856-f9e56e04b092
# plot vs and density heatmaps of a given medium
function plot_medium(medium)

end

# ╔═╡ 43a77919-d880-40c9-95c9-aaa429a65fb7
begin
    @userplot SeisHeat

    @recipe function f(h::SeisHeat)
        grid := true
        xlabel := "Distance (x)"
        ylabel := "Depth (z)"
        title --> "Wavefield"
        aspect_ratio := 1
        yflip := true
        c := :seismic
        seriestype := :heatmap
        @series begin
            h.args
        end
    end
end

# ╔═╡ 36408698-f85c-4529-972f-6389534fcb88
myheat(x, t="") = heatmap(xgrid, zgrid, x, c=:grays, aspect_ratio=1, title=t, ylim=extrema(zgrid))

# ╔═╡ f9f36d76-6e4e-4cf4-ac7a-ef9980b94936
myheat(vy0, "Initial \$v_y\$")

# ╔═╡ f1016895-ea41-44c9-aa27-aae921427a8d
begin
    fig3 = myheat(snaps_store_adj1.vy[tsnap_adj[1]], L"Adjoint Field $λ_1$")
end

# ╔═╡ 521fbcc7-9078-48bc-b61d-749e94053a9b
# Lets check the derivative operators
plot(seisheat(xgrid, zgrid, Dx(vy0), title="Dx"), seisheat(xgrid, zgrid, Dz(vy0), title="Dz"), size=(800, 300),)

# ╔═╡ a62839d5-837b-4c37-996f-33659c34911c
md"### UI"

# ╔═╡ 75862e20-54e9-40d1-8760-8e00759ff7a0

# Function to get the positions of the observer
function position_input()
    return PlutoUI.combine() do Child
        inputs = [
            md""" $(x): $(
            	Child(string(x, "pos"), Slider(grid, default=10,show_value=true))
            )"""
            for (x, grid) in zip(["x", "z"], [xgrid, zgrid])
        ]
        md"""
        $(inputs)
        """
    end
end

# ╔═╡ ebcaf0f0-83ed-436e-938f-9e29c0f3fa38
@bind obs1 confirm(position_input())

# ╔═╡ 35b8eb3c-0364-44a3-9404-6933c7703ebc
@bind obs2 confirm(position_input())

<<<<<<< HEAD
# ╔═╡ f95a08ce-a38d-4b7f-b478-4dbfa607740e
md"### Wavelets"
=======
# ╔═╡ 0e149101-a9f8-4dc7-89b9-93c494fadc1b
# ╠═╡ disabled = true
#=╠═╡
begin
	myheat(snaps_store[tsnap[1]], L"Particle Velocity $v_y$")
	scatter!([obs1[:xpos]],[obs1[:zpos]],label="Observer 1",legendfontsize=6,c="cyan")
	scatter!([obs2[:xpos]],[obs2[:zpos]],label="Observer 2",legendfontsize=6,c="orange")
end
  ╠═╡ =#
>>>>>>> 2b2fcab4

# ╔═╡ 90953c64-8a87-4065-8c34-d0ead540b728
md"""
Generate a Ricker Wavelet. Reference:
Frequencies of the Ricker wavelet, Yanghua Wang, GEOPHYSICS, VOL. 80, NO. 2.
Its bandwidth is roughly 1.2 * fpeak.

* `fqdom::Float64`: dominant frequency 
* `tgrid`: time-domain grid
* `tpeak::Float64=tgrid[1]+1.5/fqdom`: the peak of the ricker in time (has a default)
"""

# ╔═╡ eef4d0e0-7b80-4f2e-beb4-1b2f80eca69d


# ╔═╡ b993e3e6-8d4e-4de7-aa4b-6a2e3bd12212
function ricker(fqdom::Float64,
    tgrid::StepRangeLen;
    # tpeak is the location of the peak amplitude
    tpeak::Float64=tgrid[1] + 1.5 / fqdom, # using approximate half width of ricker
    trim_tol::Float64=0.0,
    maxamp::Float64=1.0
)
    (tpeak < tgrid[1] + 1.5 / fqdom) && error("cannot output Ricker for given tgrid and tpeak")
    (tpeak > tgrid[end] - 1.5 / fqdom) && error("cannot output Ricker for given tgrid and tpeak")

    isapprox(fqdom, 0.0) && error("dominant frequency cannot be zero")

    # some constants
    pf = (π * π) * (fqdom^2.0)
    nt = length(tgrid)
    δt = step(tgrid)

    # initialize
    wav = zero(tgrid)

    #! ricker wavelet
    for it = 1:nt
        tsquare = (tgrid[it] - tpeak) * (tgrid[it] - tpeak)
        wav[it] = (1.0 - 2.0 * pf * tsquare) * exp(-1.0e0 * pf * tsquare) * maxamp
    end

    isapprox(maximum(abs.(wav)), 0.0) && warn("wavelet is zeros")
    return wav
end

<<<<<<< HEAD
# ╔═╡ a22ab168-ee9c-4433-b890-b46e9849f127
source_wavelet = ricker(source_fpeak, tgrid)

# ╔═╡ 7c6f199b-93ed-47e7-8901-287b0f0997dc
begin
    # Source distribution in the medium
    ### Line of sources placed in adjacent grids at the origin
    ns = 10 # Number of sources
    source_zpos = zeros(ns)
    source_zpos .= zgrid[256]
    source_xpos = xgrid[Int(256 - ns / 2 + 1):Int(256 + ns / 2)] # Location of the source
    source_spec = [source_wavelet for i = 1:ns] # Ricker spectrum for the source

    # Creating the forcing object
    source_cartind = get_cartesian_indices(source_zpos, source_xpos, zgrid, xgrid)
    # source_forcing = (; pos=source_cartind, spec=source_spec)
end;

# ╔═╡ d812711d-d02f-44bb-9e73-accd1623dea1
plot(tgrid, source_wavelet, size=(500, 200), w=2, label="Source Wavelet")

# ╔═╡ c3c0aabd-9df4-41af-9512-bdbb7d4f8700
source_forcing = [fill(source_wavelet[it], 1) for it in 1:nt]
=======
# ╔═╡ 7c6f199b-93ed-47e7-8901-287b0f0997dc
begin
	# Source distribution in the medium
	### Line of sources placed in adjacent grids at the origin
	ns = 10 # Number of sources
	source_zpos = zeros(ns); source_zpos .= zgrid[256];
	source_xpos =  xgrid[Int(256-ns/2+1):Int(256+ns/2)] # Location of the source
	source_spec = [ricker(1.0,tgrid) for i=1:ns] # Ricker spectrum for the source

	# Creating the forcing object
	source_cartind = conv_pos_cartind(source_zpos,source_xpos,zgrid,xgrid)
	source_forcing = (; pos=source_cartind, spec=source_spec)
end;

# ╔═╡ 57653f8f-dff1-41e2-a0b2-89a6f3204a75
begin
	forw_fields_ref = initialize_fields(pa);
	copyto!(forw_fields_ref.vy, vy0);
	snaps_store_ref = propagate!(forw_fields_ref, pa, ref_medium, source_forcing)
end;

# ╔═╡ dde549a0-a655-4fab-8cad-7320ce08495f
@bind tsnap_forw PlutoUI.combine() do Child
	md"""
	Snapshot Number: $(Child(Slider(1:length(snaps_store_ref.vy), default=length(snaps_store_ref.vy),show_value=true)))
	"""
end

# ╔═╡ 897f60b6-fad7-4167-bc5a-f5b48b1f159c
begin
	forw_fields_act = initialize_fields(pa);
	copyto!(forw_fields_act.vy, vy0);
	snaps_store_act = propagate!(forw_fields_act, pa, act_medium, source_forcing)
end;

# ╔═╡ d8bf631c-375c-4c54-b674-a724e240b9b2
begin
	fig1 = myheat(snaps_store_ref.vy[tsnap_forw[1]], L"Particle Velocity $v_y$ Reference")
	fig2 = myheat(snaps_store_act.vy[tsnap_forw[1]], L"Particle Velocity $v_y$ Actual")
	plot(fig1,fig2)
end

# ╔═╡ 5e95de10-b8df-40ce-8965-bf3761ef599d
begin
	# Receiver distribution
	nr = 10 # Number of receivers
	rec_zpos = [maximum(zgrid) for i=1:nr]; rec_xpos = [xgrid[Int(floor(i*length(xgrid)/nr))] for i=1:nr]; # Location of receiver

	rec_cartind = conv_pos_cartind(rec_zpos,rec_xpos,zgrid,xgrid)
	rec_spec = [[snaps_store_ref.vy[it][rec_cartind[ir]] -  snaps_store_act.vy[it][rec_cartind[ir]] for it=length(snaps_store_ref.vy):-1:1] for ir=1:nr] ##### Replace with Aswini's function
	rec_forcing = (;pos=rec_cartind,spec=rec_spec)
end;

# ╔═╡ 1b6e41ed-75a0-4b12-b390-78538566ce43
begin
	adj_fields = initialize_fields(pa);
	copyto!(adj_fields.vy, vy0);
	snaps_store_adj = propagate!(adj_fields, pa, ref_medium, rec_forcing)
end;

# ╔═╡ 7833c2b6-52a8-489e-adcf-9f7e5c082515
@bind tsnap_adj PlutoUI.combine() do Child
	md"""
	Snapshot Number: $(Child(Slider(1:length(snaps_store_adj.vy), default=length(snaps_store_adj.vy),show_value=true)))
	"""
end

# ╔═╡ ee569466-0ced-4818-8fda-a98730fa5a24
begin
	fig3 = myheat(snaps_store_adj.vy[tsnap_adj[1]], L"Adjoint Field $λ_1$")
end
>>>>>>> 2b2fcab4

# ╔═╡ c48792ac-ed09-4ed0-acc5-c2635ab9b908
begin
    # Function to get the velocity profiles
    function get_velocity_profile(snaps, observer)
        index_x = 1:1:nx
        index_x = index_x[xgrid.==observer[:xpos]][1]
        index_z = 1:1:nz
        index_z = index_z[zgrid.==observer[:zpos]][1]

        n_times = length(snaps)
        velocity_profile = zeros(n_times)
        for i in 1:n_times
            tmp = snaps[i]
            velocity_profile[i] = tmp[index_z, index_x]
        end
        return velocity_profile
    end
    nothing
end

<<<<<<< HEAD
# ╔═╡ ae8012be-e7ab-4e85-a27f-febf08b3380b
md"### Absorbing Boundaries"

# ╔═╡ 7a36b957-de6b-4ed6-8965-f69ecd043ae1
# used for plotting
function clip_edges(medium, np, xgrid, zgrid)

=======
# ╔═╡ 8a334359-5320-4a8e-b7eb-18b8f3c81609
# ╠═╡ disabled = true
#=╠═╡
begin
	vel_prof_obs1 = get_velocity_profile(snaps_store,obs1)
	vel_prof_obs2 = get_velocity_profile(snaps_store,obs2)
	nothing
>>>>>>> 2b2fcab4
end
  ╠═╡ =#

<<<<<<< HEAD
# ╔═╡ 09bc2dac-a767-45cf-99f5-847f1b4fb22d
np = 5 * floor(Int, vsmean(medium_true) / source_fpeak / mean([step(xgrid), step(zgrid)]))

# ╔═╡ ce89710a-48d8-46d4-83b4-163a7eb0a2e5
function get_taper_array(nx, nz; np=50, tapfact=0.20)
    tarray = ones(nz, nx)
    for ix in 1:np
        tarray[:, ix] .= tarray[:, ix] * abs2(exp(-tapfact * abs(np - ix + 1) / np))
        tarray[:, nx-ix+1] .= tarray[:, nx-ix+1] * abs2(exp(-tapfact * abs(np - ix + 1) / np))
    end
    for iz in 1:np
        tarray[iz, :] .= tarray[iz, :] * abs2(exp(-tapfact * abs(np - iz + 1) / np))
        tarray[nz-iz+1, :] .= tarray[nz-iz+1, :] * abs2(exp(-tapfact * abs(np - iz + 1) / np))
    end
    return tarray
=======
# ╔═╡ c2d109b0-32f2-4063-b954-1f79640dcfc4
# ╠═╡ disabled = true
#=╠═╡
begin
	plot(1:1:length(snaps_store),vel_prof_obs1,c="cyan",label="Observer 1",xlabel="Time step",ylabel="Particle velocity")
	plot!(1:1:length(snaps_store),vel_prof_obs2,c="orange",label="Observer 2")
	vline!(tsnap,c="magenta",label="",linestyle=:dash)
>>>>>>> 2b2fcab4
end
  ╠═╡ =#

# ╔═╡ a120a929-d989-4b88-86af-e735a577db18
# a NamedTuple for grid-related parameters
grid_param = (; xgrid, zgrid, tgrid, nx, nz, tarray=get_taper_array(nx, nz, tapfact=0.3,))

# ╔═╡ 62a18fa1-b4d6-4fde-b4a7-09fad6b16a22
fields_true = initialize_fields(grid_param, nt);

# ╔═╡ 897f60b6-fad7-4167-bc5a-f5b48b1f159c
begin
    # fields_true = initialize_fields(pa)
    copyto!(fields_true.vy, vy0)
    snaps_store_act = propagate!(fields_true, pa, medium_true, source_forcing)
end;

# ╔═╡ ba4c4fd5-56d0-4004-8858-377139cc3d3c
dobs = initialize_data(grid_param, ageom)

# ╔═╡ 6ece24cb-adc1-4aea-93c2-cc74167b26f6
heatmap(cat(dobs..., dims=2))

# ╔═╡ 91be8954-2cf9-45f4-b286-804935ff9f9e
dobs

# ╔═╡ 7b84af8f-939a-47ed-8a0b-5721ce026d79
propagate!(dobs, fields_true, grid_param, medium_true, ageom, source_forcing)

# ╔═╡ af1389bb-b13a-496d-914d-fc99a0b904c9
fields_forw = initialize_fields(grid_param, nt, snap_store=true);

# ╔═╡ 57653f8f-dff1-41e2-a0b2-89a6f3204a75
begin
    snaps_store_ref = propagate!(fields_forw, pa, initial_medium, source_forcing)
end;

# ╔═╡ 5e95de10-b8df-40ce-8965-bf3761ef599d
begin
    # Receiver distribution
    nr = 10 # Number of receivers
    rec_zpos = [zgrid[floor(Int, nz * 0.75)] for i = 1:nr]
    rec_xpos = [xgrid[Int(floor(i * length(xgrid) / nr))] for i = 1:nr] # Location of receiver

    rec_cartind = get_cartesian_indices(rec_zpos, rec_xpos, zgrid, xgrid)
    #rec_spec = [[snaps_store_ref.vy[it][rec_cartind[ir]] -  snaps_store_act.vy[it][rec_cartind[ir]] for it=length(snaps_store_ref.vy):-1:1] for ir=1:nr] ##### Replace with Aswini's function

    rec_spec1 = get_R_matrix(rec_cartind) * reshape_data(snaps_store_ref.vy) - get_R_matrix(rec_cartind) * reshape_data(snaps_store_act.vy)

    rec_sp = [[rec_spec1[ir, it] for it = length(snaps_store_ref.vy):-1:1] for ir = 1:nr]
    #rec_forcing = (;pos=rec_cartind,spec=rec_spec)
    rec_forcing1 = (; pos=rec_cartind, spec=rec_sp)
end;

# ╔═╡ c34b1a5d-5078-4b8f-94d1-a088cbe5ab3e
heatmap(get_taper_array(512, 512, tapfact=0.9, np=np), aspect_ratio=:equal)

# ╔═╡ 802d9652-7597-43c4-b13a-3c60682d0a69
md"""
We now know how to calculate the derivatives using  functions `Dx` and `Dz`. Let's now discretize the time dimension and formulate an explicit time-stepping (leap-frog) scheme and alternatively update the velocity and stress fields. We will start with the velocity field
```math
\rho{\dot{v}_y}= \mathrm{Dx}(\sigma_{yx}[it-\tfrac{1}{2}])+ \mathrm{Dz}(\sigma_{yz}[it-\tfrac{1}{2}]),
```
where the finite-difference approximation for the time derivative for timestep $dt$ is:
```math
\frac{\rho({{v_y}[it]-{v_y}[it-1]})}{dt}= \mathrm{Dx}(\sigma_{yx}[it-\tfrac{1}{2}])+ \mathrm{Dz}(\sigma_{yz}[it-\tfrac{1}{2}]),
```
```math
{{v_y}[it]-{v_y}[it-1]}= \frac{dt}{\rho}\left(\mathrm{Dx}(\sigma_{yx}[it-\tfrac{1}{2}])+ \mathrm{Dz}(\sigma_{yz}[it-\tfrac{1}{2}])\right),
```
```math
{v_y}[it]= {v_y}[it-1]+\frac{dt}{\rho}(\mathrm{Dx}(\sigma_{yx}[it-\tfrac{1}{2}])+ \mathrm{Dz}(\sigma_{yz}[it-\tfrac{1}{2}])).
```
Similarly, for updating the stresses,
```math
{\dot{\sigma}_{21}}= \mu\frac{dv_y}{dx},
```
```math
{\dot{\sigma}_{23}}= \mu\frac{dv_y}{dz},
```
we can write

```math
\sigma_{21}[it+\tfrac{1}{2}]=\sigma_{21}[it-\tfrac{1}{2}]+\mu\mathrm{Dx}(v_y)dt,
```
```math
\sigma_{23}[it+\tfrac{1}{2}]=\sigma_{23}[it-\tfrac{1}{2}]+\mu\mathrm{Dz}(v_y)dt.
```
Notice that the temporal grid of stress and velocity are staggered. Finally, let's write a function now that leaps by a given number of steps.
"""

# ╔═╡ 00000000-0000-0000-0000-000000000001
PLUTO_PROJECT_TOML_CONTENTS = """
[deps]
FFTW = "7a1cc6ca-52ef-59f5-83cd-3a7055c09341"
LaTeXStrings = "b964fa9f-0449-5b57-a5c2-d3ea65f4040f"
LinearAlgebra = "37e2e46d-f89d-539d-b4ee-838fcccc9c8e"
Plots = "91a5bcdd-55d7-5caf-9e0b-520d859cae80"
PlutoUI = "7f904dfe-b85e-4ff6-b463-dae2292396a8"
ProgressLogging = "33c8b6b6-d38a-422a-b730-caa89a2f386c"
SparseArrays = "2f01184e-e22b-5df5-ae63-d93ebab69eaf"
Statistics = "10745b16-79ce-11e8-11f9-7d13ad32a3b2"

[compat]
FFTW = "~1.6.0"
LaTeXStrings = "~1.3.0"
Plots = "~1.25.8"
PlutoUI = "~0.7.39"
ProgressLogging = "~0.1.4"
"""

# ╔═╡ 00000000-0000-0000-0000-000000000002
PLUTO_MANIFEST_TOML_CONTENTS = """
# This file is machine-generated - editing it directly is not advised

julia_version = "1.7.3"
manifest_format = "2.0"
<<<<<<< HEAD
project_hash = "dfbed4f959a5021850f10211b42df764c189fbab"
=======
>>>>>>> 2b2fcab4

[[deps.AbstractFFTs]]
deps = ["ChainRulesCore", "LinearAlgebra"]
git-tree-sha1 = "16b6dbc4cf7caee4e1e75c49485ec67b667098a0"
uuid = "621f4979-c628-5d54-868e-fcf4e3e8185c"
version = "1.3.1"

[[deps.AbstractPlutoDingetjes]]
deps = ["Pkg"]
git-tree-sha1 = "8eaf9f1b4921132a4cff3f36a1d9ba923b14a481"
uuid = "6e696c72-6542-2067-7265-42206c756150"
version = "1.1.4"

[[deps.Adapt]]
deps = ["LinearAlgebra", "Requires"]
git-tree-sha1 = "cc37d689f599e8df4f464b2fa3870ff7db7492ef"
uuid = "79e6a3ab-5dfb-504d-930d-738a2a938a0e"
version = "3.6.1"

[[deps.ArgTools]]
uuid = "0dad84c5-d112-42e6-8d28-ef12dabb789f"

[[deps.Artifacts]]
uuid = "56f22d72-fd6d-98f1-02f0-08ddc0907c33"

[[deps.Base64]]
uuid = "2a0f44e3-6c83-55bd-87e4-b1978d98bd5f"

[[deps.Bzip2_jll]]
deps = ["Artifacts", "JLLWrappers", "Libdl", "Pkg"]
git-tree-sha1 = "19a35467a82e236ff51bc17a3a44b69ef35185a2"
uuid = "6e34b625-4abd-537c-b88f-471c36dfa7a0"
version = "1.0.8+0"

[[deps.Cairo_jll]]
deps = ["Artifacts", "Bzip2_jll", "CompilerSupportLibraries_jll", "Fontconfig_jll", "FreeType2_jll", "Glib_jll", "JLLWrappers", "LZO_jll", "Libdl", "Pixman_jll", "Pkg", "Xorg_libXext_jll", "Xorg_libXrender_jll", "Zlib_jll", "libpng_jll"]
git-tree-sha1 = "4b859a208b2397a7a623a03449e4636bdb17bcf2"
uuid = "83423d85-b0ee-5818-9007-b63ccbeb887a"
version = "1.16.1+1"

[[deps.ChainRulesCore]]
deps = ["Compat", "LinearAlgebra", "SparseArrays"]
git-tree-sha1 = "c6d890a52d2c4d55d326439580c3b8d0875a77d9"
uuid = "d360d2e6-b24c-11e9-a2a3-2a2ae2dbcce4"
version = "1.15.7"

[[deps.ChangesOfVariables]]
deps = ["ChainRulesCore", "LinearAlgebra", "Test"]
git-tree-sha1 = "485193efd2176b88e6622a39a246f8c5b600e74e"
uuid = "9e997f8a-9a97-42d5-a9f1-ce6bfc15e2c0"
version = "0.1.6"

[[deps.ColorSchemes]]
deps = ["ColorTypes", "ColorVectorSpace", "Colors", "FixedPointNumbers", "Random", "SnoopPrecompile"]
git-tree-sha1 = "aa3edc8f8dea6cbfa176ee12f7c2fc82f0608ed3"
uuid = "35d6a980-a343-548e-a6ea-1d62b119f2f4"
version = "3.20.0"

[[deps.ColorTypes]]
deps = ["FixedPointNumbers", "Random"]
git-tree-sha1 = "eb7f0f8307f71fac7c606984ea5fb2817275d6e4"
uuid = "3da002f7-5984-5a60-b8a6-cbb66c0b333f"
version = "0.11.4"

[[deps.ColorVectorSpace]]
deps = ["ColorTypes", "FixedPointNumbers", "LinearAlgebra", "SpecialFunctions", "Statistics", "TensorCore"]
git-tree-sha1 = "600cc5508d66b78aae350f7accdb58763ac18589"
uuid = "c3611d14-8923-5661-9e6a-0046d554d3a4"
version = "0.9.10"

[[deps.Colors]]
deps = ["ColorTypes", "FixedPointNumbers", "Reexport"]
git-tree-sha1 = "fc08e5930ee9a4e03f84bfb5211cb54e7769758a"
uuid = "5ae59095-9a9b-59fe-a467-6f913c188581"
version = "0.12.10"

[[deps.Compat]]
deps = ["Dates", "LinearAlgebra", "UUIDs"]
git-tree-sha1 = "7a60c856b9fa189eb34f5f8a6f6b5529b7942957"
uuid = "34da2185-b29b-5c13-b0c7-acf172513d20"
version = "4.6.1"

[[deps.CompilerSupportLibraries_jll]]
deps = ["Artifacts", "Libdl"]
uuid = "e66e0078-7015-5450-92f7-15fbd957f2ae"

[[deps.Contour]]
deps = ["StaticArrays"]
git-tree-sha1 = "9f02045d934dc030edad45944ea80dbd1f0ebea7"
uuid = "d38c429a-6771-53c6-b99e-75d170b6e991"
version = "0.5.7"

[[deps.DataAPI]]
git-tree-sha1 = "e8119c1a33d267e16108be441a287a6981ba1630"
uuid = "9a962f9c-6df0-11e9-0e5d-c546b8b5ee8a"
version = "1.14.0"

[[deps.DataStructures]]
deps = ["Compat", "InteractiveUtils", "OrderedCollections"]
git-tree-sha1 = "d1fff3a548102f48987a52a2e0d114fa97d730f0"
uuid = "864edb3b-99cc-5e75-8d2d-829cb0a9cfe8"
version = "0.18.13"

[[deps.DataValueInterfaces]]
git-tree-sha1 = "bfc1187b79289637fa0ef6d4436ebdfe6905cbd6"
uuid = "e2d170a0-9d28-54be-80f0-106bbe20a464"
version = "1.0.0"

[[deps.Dates]]
deps = ["Printf"]
uuid = "ade2ca70-3891-5945-98fb-dc099432e06a"

[[deps.DelimitedFiles]]
deps = ["Mmap"]
uuid = "8bb1440f-4735-579b-a4ab-409b98df4dab"

[[deps.DocStringExtensions]]
deps = ["LibGit2"]
git-tree-sha1 = "2fb1e02f2b635d0845df5d7c167fec4dd739b00d"
uuid = "ffbed154-4ef7-542d-bbb7-c09d3a79fcae"
version = "0.9.3"

[[deps.Downloads]]
deps = ["ArgTools", "FileWatching", "LibCURL", "NetworkOptions"]
uuid = "f43a241f-c20a-4ad4-852c-f6b1247861c6"

[[deps.EarCut_jll]]
deps = ["Artifacts", "JLLWrappers", "Libdl", "Pkg"]
git-tree-sha1 = "e3290f2d49e661fbd94046d7e3726ffcb2d41053"
uuid = "5ae413db-bbd1-5e63-b57d-d24a61df00f5"
version = "2.2.4+0"

[[deps.Expat_jll]]
deps = ["Artifacts", "JLLWrappers", "Libdl", "Pkg"]
git-tree-sha1 = "bad72f730e9e91c08d9427d5e8db95478a3c323d"
uuid = "2e619515-83b5-522b-bb60-26c02a35a201"
version = "2.4.8+0"

[[deps.Extents]]
git-tree-sha1 = "5e1e4c53fa39afe63a7d356e30452249365fba99"
uuid = "411431e0-e8b7-467b-b5e0-f676ba4f2910"
version = "0.1.1"

[[deps.FFMPEG]]
deps = ["FFMPEG_jll"]
git-tree-sha1 = "b57e3acbe22f8484b4b5ff66a7499717fe1a9cc8"
uuid = "c87230d0-a227-11e9-1b43-d7ebe4e7570a"
version = "0.4.1"

[[deps.FFMPEG_jll]]
deps = ["Artifacts", "Bzip2_jll", "FreeType2_jll", "FriBidi_jll", "JLLWrappers", "LAME_jll", "Libdl", "Ogg_jll", "OpenSSL_jll", "Opus_jll", "PCRE2_jll", "Pkg", "Zlib_jll", "libaom_jll", "libass_jll", "libfdk_aac_jll", "libvorbis_jll", "x264_jll", "x265_jll"]
git-tree-sha1 = "74faea50c1d007c85837327f6775bea60b5492dd"
uuid = "b22a6f82-2f65-5046-a5b2-351ab43fb4e5"
version = "4.4.2+2"

[[deps.FFTW]]
deps = ["AbstractFFTs", "FFTW_jll", "LinearAlgebra", "MKL_jll", "Preferences", "Reexport"]
git-tree-sha1 = "f9818144ce7c8c41edf5c4c179c684d92aa4d9fe"
uuid = "7a1cc6ca-52ef-59f5-83cd-3a7055c09341"
version = "1.6.0"

[[deps.FFTW_jll]]
deps = ["Artifacts", "JLLWrappers", "Libdl", "Pkg"]
git-tree-sha1 = "c6033cc3892d0ef5bb9cd29b7f2f0331ea5184ea"
uuid = "f5851436-0d7a-5f13-b9de-f02708fd171a"
version = "3.3.10+0"

[[deps.FileWatching]]
uuid = "7b1f6079-737a-58dc-b8bc-7a2ca5c1b5ee"

[[deps.FixedPointNumbers]]
deps = ["Statistics"]
git-tree-sha1 = "335bfdceacc84c5cdf16aadc768aa5ddfc5383cc"
uuid = "53c48c17-4a7d-5ca2-90c5-79b7896eea93"
version = "0.8.4"

[[deps.Fontconfig_jll]]
deps = ["Artifacts", "Bzip2_jll", "Expat_jll", "FreeType2_jll", "JLLWrappers", "Libdl", "Libuuid_jll", "Pkg", "Zlib_jll"]
git-tree-sha1 = "21efd19106a55620a188615da6d3d06cd7f6ee03"
uuid = "a3f928ae-7b40-5064-980b-68af3947d34b"
version = "2.13.93+0"

[[deps.Formatting]]
deps = ["Printf"]
git-tree-sha1 = "8339d61043228fdd3eb658d86c926cb282ae72a8"
uuid = "59287772-0a20-5a39-b81b-1366585eb4c0"
version = "0.4.2"

[[deps.FreeType2_jll]]
deps = ["Artifacts", "Bzip2_jll", "JLLWrappers", "Libdl", "Pkg", "Zlib_jll"]
git-tree-sha1 = "87eb71354d8ec1a96d4a7636bd57a7347dde3ef9"
uuid = "d7e528f0-a631-5988-bf34-fe36492bcfd7"
version = "2.10.4+0"

[[deps.FriBidi_jll]]
deps = ["Artifacts", "JLLWrappers", "Libdl", "Pkg"]
git-tree-sha1 = "aa31987c2ba8704e23c6c8ba8a4f769d5d7e4f91"
uuid = "559328eb-81f9-559d-9380-de523a88c83c"
version = "1.0.10+0"

[[deps.GLFW_jll]]
deps = ["Artifacts", "JLLWrappers", "Libdl", "Libglvnd_jll", "Pkg", "Xorg_libXcursor_jll", "Xorg_libXi_jll", "Xorg_libXinerama_jll", "Xorg_libXrandr_jll"]
git-tree-sha1 = "d972031d28c8c8d9d7b41a536ad7bb0c2579caca"
uuid = "0656b61e-2033-5cc2-a64a-77c0f6c09b89"
version = "3.3.8+0"

[[deps.GPUArraysCore]]
deps = ["Adapt"]
git-tree-sha1 = "1cd7f0af1aa58abc02ea1d872953a97359cb87fa"
uuid = "46192b85-c4d5-4398-a991-12ede77f4527"
version = "0.1.4"

[[deps.GR]]
deps = ["Base64", "DelimitedFiles", "GR_jll", "HTTP", "JSON", "Libdl", "LinearAlgebra", "Pkg", "Printf", "Random", "RelocatableFolders", "Serialization", "Sockets", "Test", "UUIDs"]
git-tree-sha1 = "c98aea696662d09e215ef7cda5296024a9646c75"
uuid = "28b8d3ca-fb5f-59d9-8090-bfdbd6d07a71"
version = "0.64.4"

[[deps.GR_jll]]
deps = ["Artifacts", "Bzip2_jll", "Cairo_jll", "FFMPEG_jll", "Fontconfig_jll", "GLFW_jll", "JLLWrappers", "JpegTurbo_jll", "Libdl", "Libtiff_jll", "Pixman_jll", "Pkg", "Qt5Base_jll", "Zlib_jll", "libpng_jll"]
git-tree-sha1 = "bc9f7725571ddb4ab2c4bc74fa397c1c5ad08943"
uuid = "d2c73de3-f751-5644-a686-071e5b155ba9"
version = "0.69.1+0"

[[deps.GeoInterface]]
deps = ["Extents"]
git-tree-sha1 = "e07a1b98ed72e3cdd02c6ceaab94b8a606faca40"
uuid = "cf35fbd7-0cd7-5166-be24-54bfbe79505f"
version = "1.2.1"

[[deps.GeometryBasics]]
deps = ["EarCut_jll", "GeoInterface", "IterTools", "LinearAlgebra", "StaticArrays", "StructArrays", "Tables"]
git-tree-sha1 = "303202358e38d2b01ba46844b92e48a3c238fd9e"
uuid = "5c1252a2-5f33-56bf-86c9-59e7332b4326"
version = "0.4.6"

[[deps.Gettext_jll]]
deps = ["Artifacts", "CompilerSupportLibraries_jll", "JLLWrappers", "Libdl", "Libiconv_jll", "Pkg", "XML2_jll"]
git-tree-sha1 = "9b02998aba7bf074d14de89f9d37ca24a1a0b046"
uuid = "78b55507-aeef-58d4-861c-77aaff3498b1"
version = "0.21.0+0"

[[deps.Glib_jll]]
deps = ["Artifacts", "Gettext_jll", "JLLWrappers", "Libdl", "Libffi_jll", "Libiconv_jll", "Libmount_jll", "PCRE2_jll", "Pkg", "Zlib_jll"]
git-tree-sha1 = "d3b3624125c1474292d0d8ed0f65554ac37ddb23"
uuid = "7746bdde-850d-59dc-9ae8-88ece973131d"
version = "2.74.0+2"

[[deps.Graphite2_jll]]
deps = ["Artifacts", "JLLWrappers", "Libdl", "Pkg"]
git-tree-sha1 = "344bf40dcab1073aca04aa0df4fb092f920e4011"
uuid = "3b182d85-2403-5c21-9c21-1e1f0cc25472"
version = "1.3.14+0"

[[deps.Grisu]]
git-tree-sha1 = "53bb909d1151e57e2484c3d1b53e19552b887fb2"
uuid = "42e2da0e-8278-4e71-bc24-59509adca0fe"
version = "1.0.2"

[[deps.HTTP]]
deps = ["Base64", "Dates", "IniFile", "Logging", "MbedTLS", "NetworkOptions", "Sockets", "URIs"]
git-tree-sha1 = "0fa77022fe4b511826b39c894c90daf5fce3334a"
uuid = "cd3eb016-35fb-5094-929b-558a96fad6f3"
version = "0.9.17"

[[deps.HarfBuzz_jll]]
deps = ["Artifacts", "Cairo_jll", "Fontconfig_jll", "FreeType2_jll", "Glib_jll", "Graphite2_jll", "JLLWrappers", "Libdl", "Libffi_jll", "Pkg"]
git-tree-sha1 = "129acf094d168394e80ee1dc4bc06ec835e510a3"
uuid = "2e76f6c2-a576-52d4-95c1-20adfe4de566"
version = "2.8.1+1"

[[deps.Hyperscript]]
deps = ["Test"]
git-tree-sha1 = "8d511d5b81240fc8e6802386302675bdf47737b9"
uuid = "47d2ed2b-36de-50cf-bf87-49c2cf4b8b91"
version = "0.0.4"

[[deps.HypertextLiteral]]
deps = ["Tricks"]
git-tree-sha1 = "c47c5fa4c5308f27ccaac35504858d8914e102f9"
uuid = "ac1192a8-f4b3-4bfe-ba22-af5b92cd3ab2"
version = "0.9.4"

[[deps.IOCapture]]
deps = ["Logging", "Random"]
git-tree-sha1 = "f7be53659ab06ddc986428d3a9dcc95f6fa6705a"
uuid = "b5f81e59-6552-4d32-b1f0-c071b021bf89"
version = "0.2.2"

[[deps.IniFile]]
git-tree-sha1 = "f550e6e32074c939295eb5ea6de31849ac2c9625"
uuid = "83e8ac13-25f8-5344-8a64-a9f2b223428f"
version = "0.5.1"

[[deps.IntelOpenMP_jll]]
deps = ["Artifacts", "JLLWrappers", "Libdl", "Pkg"]
git-tree-sha1 = "d979e54b71da82f3a65b62553da4fc3d18c9004c"
uuid = "1d5cc7b8-4909-519e-a0f8-d0f5ad9712d0"
version = "2018.0.3+2"

[[deps.InteractiveUtils]]
deps = ["Markdown"]
uuid = "b77e0a4c-d291-57a0-90e8-8db25a27a240"

[[deps.InverseFunctions]]
deps = ["Test"]
git-tree-sha1 = "49510dfcb407e572524ba94aeae2fced1f3feb0f"
uuid = "3587e190-3f89-42d0-90ee-14403ec27112"
version = "0.1.8"

[[deps.IrrationalConstants]]
git-tree-sha1 = "630b497eafcc20001bba38a4651b327dcfc491d2"
uuid = "92d709cd-6900-40b7-9082-c6be49f344b6"
version = "0.2.2"

[[deps.IterTools]]
git-tree-sha1 = "fa6287a4469f5e048d763df38279ee729fbd44e5"
uuid = "c8e1da08-722c-5040-9ed9-7db0dc04731e"
version = "1.4.0"

[[deps.IteratorInterfaceExtensions]]
git-tree-sha1 = "a3f24677c21f5bbe9d2a714f95dcd58337fb2856"
uuid = "82899510-4779-5014-852e-03e436cf321d"
version = "1.0.0"

[[deps.JLLWrappers]]
deps = ["Preferences"]
git-tree-sha1 = "abc9885a7ca2052a736a600f7fa66209f96506e1"
uuid = "692b3bcd-3c85-4b1f-b108-f13ce0eb3210"
version = "1.4.1"

[[deps.JSON]]
deps = ["Dates", "Mmap", "Parsers", "Unicode"]
git-tree-sha1 = "3c837543ddb02250ef42f4738347454f95079d4e"
uuid = "682c06a0-de6a-54ab-a142-c8b1cf79cde6"
version = "0.21.3"

[[deps.JpegTurbo_jll]]
deps = ["Artifacts", "JLLWrappers", "Libdl"]
git-tree-sha1 = "6f2675ef130a300a112286de91973805fcc5ffbc"
uuid = "aacddb02-875f-59d6-b918-886e6ef4fbf8"
version = "2.1.91+0"

[[deps.LAME_jll]]
deps = ["Artifacts", "JLLWrappers", "Libdl", "Pkg"]
git-tree-sha1 = "f6250b16881adf048549549fba48b1161acdac8c"
uuid = "c1c5ebd0-6772-5130-a774-d5fcae4a789d"
version = "3.100.1+0"

[[deps.LERC_jll]]
deps = ["Artifacts", "JLLWrappers", "Libdl", "Pkg"]
git-tree-sha1 = "bf36f528eec6634efc60d7ec062008f171071434"
uuid = "88015f11-f218-50d7-93a8-a6af411a945d"
version = "3.0.0+1"

[[deps.LZO_jll]]
deps = ["Artifacts", "JLLWrappers", "Libdl", "Pkg"]
git-tree-sha1 = "e5b909bcf985c5e2605737d2ce278ed791b89be6"
uuid = "dd4b983a-f0e5-5f8d-a1b7-129d4a5fb1ac"
version = "2.10.1+0"

[[deps.LaTeXStrings]]
git-tree-sha1 = "f2355693d6778a178ade15952b7ac47a4ff97996"
uuid = "b964fa9f-0449-5b57-a5c2-d3ea65f4040f"
version = "1.3.0"

[[deps.Latexify]]
deps = ["Formatting", "InteractiveUtils", "LaTeXStrings", "MacroTools", "Markdown", "OrderedCollections", "Printf", "Requires"]
git-tree-sha1 = "2422f47b34d4b127720a18f86fa7b1aa2e141f29"
uuid = "23fbe1c1-3f47-55db-b15f-69d7ec21a316"
version = "0.15.18"

[[deps.LazyArtifacts]]
deps = ["Artifacts", "Pkg"]
uuid = "4af54fe1-eca0-43a8-85a7-787d91b784e3"

[[deps.LibCURL]]
deps = ["LibCURL_jll", "MozillaCACerts_jll"]
uuid = "b27032c2-a3e7-50c8-80cd-2d36dbcbfd21"

[[deps.LibCURL_jll]]
deps = ["Artifacts", "LibSSH2_jll", "Libdl", "MbedTLS_jll", "Zlib_jll", "nghttp2_jll"]
uuid = "deac9b47-8bc7-5906-a0fe-35ac56dc84c0"

[[deps.LibGit2]]
deps = ["Base64", "NetworkOptions", "Printf", "SHA"]
uuid = "76f85450-5226-5b5a-8eaa-529ad045b433"

[[deps.LibSSH2_jll]]
deps = ["Artifacts", "Libdl", "MbedTLS_jll"]
uuid = "29816b5a-b9ab-546f-933c-edad1886dfa8"

[[deps.Libdl]]
uuid = "8f399da3-3557-5675-b5ff-fb832c97cbdb"

[[deps.Libffi_jll]]
deps = ["Artifacts", "JLLWrappers", "Libdl", "Pkg"]
git-tree-sha1 = "0b4a5d71f3e5200a7dff793393e09dfc2d874290"
uuid = "e9f186c6-92d2-5b65-8a66-fee21dc1b490"
version = "3.2.2+1"

[[deps.Libgcrypt_jll]]
deps = ["Artifacts", "JLLWrappers", "Libdl", "Libgpg_error_jll", "Pkg"]
git-tree-sha1 = "64613c82a59c120435c067c2b809fc61cf5166ae"
uuid = "d4300ac3-e22c-5743-9152-c294e39db1e4"
version = "1.8.7+0"

[[deps.Libglvnd_jll]]
deps = ["Artifacts", "JLLWrappers", "Libdl", "Pkg", "Xorg_libX11_jll", "Xorg_libXext_jll"]
git-tree-sha1 = "6f73d1dd803986947b2c750138528a999a6c7733"
uuid = "7e76a0d4-f3c7-5321-8279-8d96eeed0f29"
version = "1.6.0+0"

[[deps.Libgpg_error_jll]]
deps = ["Artifacts", "JLLWrappers", "Libdl", "Pkg"]
git-tree-sha1 = "c333716e46366857753e273ce6a69ee0945a6db9"
uuid = "7add5ba3-2f88-524e-9cd5-f83b8a55f7b8"
version = "1.42.0+0"

[[deps.Libiconv_jll]]
deps = ["Artifacts", "JLLWrappers", "Libdl", "Pkg"]
git-tree-sha1 = "c7cb1f5d892775ba13767a87c7ada0b980ea0a71"
uuid = "94ce4f54-9a6c-5748-9c1c-f9c7231a4531"
version = "1.16.1+2"

[[deps.Libmount_jll]]
deps = ["Artifacts", "JLLWrappers", "Libdl", "Pkg"]
git-tree-sha1 = "9c30530bf0effd46e15e0fdcf2b8636e78cbbd73"
uuid = "4b2f31a3-9ecc-558c-b454-b3730dcb73e9"
version = "2.35.0+0"

[[deps.Libtiff_jll]]
deps = ["Artifacts", "JLLWrappers", "JpegTurbo_jll", "LERC_jll", "Libdl", "Pkg", "Zlib_jll", "Zstd_jll"]
git-tree-sha1 = "3eb79b0ca5764d4799c06699573fd8f533259713"
uuid = "89763e89-9b03-5906-acba-b20f662cd828"
version = "4.4.0+0"

[[deps.Libuuid_jll]]
deps = ["Artifacts", "JLLWrappers", "Libdl", "Pkg"]
git-tree-sha1 = "7f3efec06033682db852f8b3bc3c1d2b0a0ab066"
uuid = "38a345b3-de98-5d2b-a5d3-14cd9215e700"
version = "2.36.0+0"

[[deps.LinearAlgebra]]
deps = ["Libdl", "libblastrampoline_jll"]
uuid = "37e2e46d-f89d-539d-b4ee-838fcccc9c8e"

[[deps.LogExpFunctions]]
deps = ["ChainRulesCore", "ChangesOfVariables", "DocStringExtensions", "InverseFunctions", "IrrationalConstants", "LinearAlgebra"]
git-tree-sha1 = "0a1b7c2863e44523180fdb3146534e265a91870b"
uuid = "2ab3a3ac-af41-5b50-aa03-7779005ae688"
version = "0.3.23"

[[deps.Logging]]
uuid = "56ddb016-857b-54e1-b83d-db4d58db5568"

[[deps.MIMEs]]
git-tree-sha1 = "65f28ad4b594aebe22157d6fac869786a255b7eb"
uuid = "6c6e2e6c-3030-632d-7369-2d6c69616d65"
version = "0.1.4"

[[deps.MKL_jll]]
deps = ["Artifacts", "IntelOpenMP_jll", "JLLWrappers", "LazyArtifacts", "Libdl", "Pkg"]
git-tree-sha1 = "2ce8695e1e699b68702c03402672a69f54b8aca9"
uuid = "856f044c-d86e-5d09-b602-aeab76dc8ba7"
version = "2022.2.0+0"

[[deps.MacroTools]]
deps = ["Markdown", "Random"]
git-tree-sha1 = "42324d08725e200c23d4dfb549e0d5d89dede2d2"
uuid = "1914dd2f-81c6-5fcd-8719-6d5c9610ff09"
version = "0.5.10"

[[deps.Markdown]]
deps = ["Base64"]
uuid = "d6f4376e-aef5-505a-96c1-9c027394607a"

[[deps.MbedTLS]]
deps = ["Dates", "MbedTLS_jll", "MozillaCACerts_jll", "Random", "Sockets"]
git-tree-sha1 = "03a9b9718f5682ecb107ac9f7308991db4ce395b"
uuid = "739be429-bea8-5141-9913-cc70e7f3736d"
version = "1.1.7"

[[deps.MbedTLS_jll]]
deps = ["Artifacts", "Libdl"]
uuid = "c8ffd9c3-330d-5841-b78e-0817d7145fa1"

[[deps.Measures]]
git-tree-sha1 = "c13304c81eec1ed3af7fc20e75fb6b26092a1102"
uuid = "442fdcdd-2543-5da2-b0f3-8c86c306513e"
version = "0.3.2"

[[deps.Missings]]
deps = ["DataAPI"]
git-tree-sha1 = "f66bdc5de519e8f8ae43bdc598782d35a25b1272"
uuid = "e1d29d7a-bbdc-5cf2-9ac0-f12de2c33e28"
version = "1.1.0"

[[deps.Mmap]]
uuid = "a63ad114-7e13-5084-954f-fe012c677804"

[[deps.MozillaCACerts_jll]]
uuid = "14a3606d-f60d-562e-9121-12d972cd8159"

[[deps.NaNMath]]
deps = ["OpenLibm_jll"]
git-tree-sha1 = "0877504529a3e5c3343c6f8b4c0381e57e4387e4"
uuid = "77ba4419-2d1f-58cd-9bb1-8ffee604a2e3"
version = "1.0.2"

[[deps.NetworkOptions]]
uuid = "ca575930-c2e3-43a9-ace4-1e988b2c1908"

[[deps.Ogg_jll]]
deps = ["Artifacts", "JLLWrappers", "Libdl", "Pkg"]
git-tree-sha1 = "887579a3eb005446d514ab7aeac5d1d027658b8f"
uuid = "e7412a2a-1a6e-54c0-be00-318e2571c051"
version = "1.3.5+1"

[[deps.OpenBLAS_jll]]
deps = ["Artifacts", "CompilerSupportLibraries_jll", "Libdl"]
uuid = "4536629a-c528-5b80-bd46-f80d51c5b363"

[[deps.OpenLibm_jll]]
deps = ["Artifacts", "Libdl"]
uuid = "05823500-19ac-5b8b-9628-191a04bc5112"

[[deps.OpenSSL_jll]]
deps = ["Artifacts", "JLLWrappers", "Libdl", "Pkg"]
git-tree-sha1 = "9ff31d101d987eb9d66bd8b176ac7c277beccd09"
uuid = "458c3c95-2e84-50aa-8efc-19380b2a3a95"
version = "1.1.20+0"

[[deps.OpenSpecFun_jll]]
deps = ["Artifacts", "CompilerSupportLibraries_jll", "JLLWrappers", "Libdl", "Pkg"]
git-tree-sha1 = "13652491f6856acfd2db29360e1bbcd4565d04f1"
uuid = "efe28fd5-8261-553b-a9e1-b2916fc3738e"
version = "0.5.5+0"

[[deps.Opus_jll]]
deps = ["Artifacts", "JLLWrappers", "Libdl", "Pkg"]
git-tree-sha1 = "51a08fb14ec28da2ec7a927c4337e4332c2a4720"
uuid = "91d4177d-7536-5919-b921-800302f37372"
version = "1.3.2+0"

[[deps.OrderedCollections]]
git-tree-sha1 = "85f8e6578bf1f9ee0d11e7bb1b1456435479d47c"
uuid = "bac558e1-5e72-5ebc-8fee-abe8a469f55d"
version = "1.4.1"

[[deps.PCRE2_jll]]
deps = ["Artifacts", "Libdl"]
uuid = "efcefdf7-47ab-520b-bdef-62a2eaa19f15"

[[deps.Parsers]]
deps = ["Dates", "SnoopPrecompile"]
git-tree-sha1 = "478ac6c952fddd4399e71d4779797c538d0ff2bf"
uuid = "69de0a69-1ddd-5017-9359-2bf0b02dc9f0"
version = "2.5.8"

[[deps.Pixman_jll]]
deps = ["Artifacts", "JLLWrappers", "Libdl", "Pkg"]
git-tree-sha1 = "b4f5d02549a10e20780a24fce72bea96b6329e29"
uuid = "30392449-352a-5448-841d-b1acce4e97dc"
version = "0.40.1+0"

[[deps.Pkg]]
deps = ["Artifacts", "Dates", "Downloads", "LibGit2", "Libdl", "Logging", "Markdown", "Printf", "REPL", "Random", "SHA", "Serialization", "TOML", "Tar", "UUIDs", "p7zip_jll"]
uuid = "44cfe95a-1eb2-52ea-b672-e2afdf69b78f"

[[deps.PlotThemes]]
deps = ["PlotUtils", "Requires", "Statistics"]
git-tree-sha1 = "a3a964ce9dc7898193536002a6dd892b1b5a6f1d"
uuid = "ccf2f8ad-2431-5c83-bf29-c5338b663b6a"
version = "2.0.1"

[[deps.PlotUtils]]
deps = ["ColorSchemes", "Colors", "Dates", "Printf", "Random", "Reexport", "SnoopPrecompile", "Statistics"]
git-tree-sha1 = "c95373e73290cf50a8a22c3375e4625ded5c5280"
uuid = "995b91a9-d308-5afd-9ec6-746e21dbc043"
version = "1.3.4"

[[deps.Plots]]
deps = ["Base64", "Contour", "Dates", "Downloads", "FFMPEG", "FixedPointNumbers", "GR", "GeometryBasics", "JSON", "Latexify", "LinearAlgebra", "Measures", "NaNMath", "PlotThemes", "PlotUtils", "Printf", "REPL", "Random", "RecipesBase", "RecipesPipeline", "Reexport", "Requires", "Scratch", "Showoff", "SparseArrays", "Statistics", "StatsBase", "UUIDs", "UnicodeFun", "Unzip"]
git-tree-sha1 = "d16070abde61120e01b4f30f6f398496582301d6"
uuid = "91a5bcdd-55d7-5caf-9e0b-520d859cae80"
version = "1.25.12"

[[deps.PlutoUI]]
deps = ["AbstractPlutoDingetjes", "Base64", "ColorTypes", "Dates", "FixedPointNumbers", "Hyperscript", "HypertextLiteral", "IOCapture", "InteractiveUtils", "JSON", "Logging", "MIMEs", "Markdown", "Random", "Reexport", "URIs", "UUIDs"]
git-tree-sha1 = "5bb5129fdd62a2bbbe17c2756932259acf467386"
uuid = "7f904dfe-b85e-4ff6-b463-dae2292396a8"
version = "0.7.50"

[[deps.Preferences]]
deps = ["TOML"]
git-tree-sha1 = "47e5f437cc0e7ef2ce8406ce1e7e24d44915f88d"
uuid = "21216c6a-2e73-6563-6e65-726566657250"
version = "1.3.0"

[[deps.Printf]]
deps = ["Unicode"]
uuid = "de0858da-6303-5e67-8744-51eddeeeb8d7"

[[deps.ProgressLogging]]
deps = ["Logging", "SHA", "UUIDs"]
git-tree-sha1 = "80d919dee55b9c50e8d9e2da5eeafff3fe58b539"
uuid = "33c8b6b6-d38a-422a-b730-caa89a2f386c"
version = "0.1.4"

[[deps.Qt5Base_jll]]
deps = ["Artifacts", "CompilerSupportLibraries_jll", "Fontconfig_jll", "Glib_jll", "JLLWrappers", "Libdl", "Libglvnd_jll", "OpenSSL_jll", "Pkg", "Xorg_libXext_jll", "Xorg_libxcb_jll", "Xorg_xcb_util_image_jll", "Xorg_xcb_util_keysyms_jll", "Xorg_xcb_util_renderutil_jll", "Xorg_xcb_util_wm_jll", "Zlib_jll", "xkbcommon_jll"]
git-tree-sha1 = "0c03844e2231e12fda4d0086fd7cbe4098ee8dc5"
uuid = "ea2cea3b-5b76-57ae-a6ef-0a8af62496e1"
version = "5.15.3+2"

[[deps.REPL]]
deps = ["InteractiveUtils", "Markdown", "Sockets", "Unicode"]
uuid = "3fa0cd96-eef1-5676-8a61-b3b8758bbffb"

[[deps.Random]]
deps = ["SHA", "Serialization"]
uuid = "9a3f8284-a2c9-5f02-9a11-845980a1fd5c"

[[deps.RecipesBase]]
deps = ["SnoopPrecompile"]
git-tree-sha1 = "261dddd3b862bd2c940cf6ca4d1c8fe593e457c8"
uuid = "3cdcf5f2-1ef4-517c-9805-6587b60abb01"
version = "1.3.3"

[[deps.RecipesPipeline]]
deps = ["Dates", "NaNMath", "PlotUtils", "RecipesBase"]
git-tree-sha1 = "dc1e451e15d90347a7decc4221842a022b011714"
uuid = "01d81517-befc-4cb6-b9ec-a95719d0359c"
version = "0.5.2"

[[deps.Reexport]]
git-tree-sha1 = "45e428421666073eab6f2da5c9d310d99bb12f9b"
uuid = "189a3867-3050-52da-a836-e630ba90ab69"
version = "1.2.2"

[[deps.RelocatableFolders]]
deps = ["SHA", "Scratch"]
git-tree-sha1 = "cdbd3b1338c72ce29d9584fdbe9e9b70eeb5adca"
uuid = "05181044-ff0b-4ac5-8273-598c1e38db00"
version = "0.1.3"

[[deps.Requires]]
deps = ["UUIDs"]
git-tree-sha1 = "838a3a4188e2ded87a4f9f184b4b0d78a1e91cb7"
uuid = "ae029012-a4dd-5104-9daa-d747884805df"
version = "1.3.0"

[[deps.SHA]]
uuid = "ea8e919c-243c-51af-8825-aaa63cd721ce"

[[deps.Scratch]]
deps = ["Dates"]
git-tree-sha1 = "30449ee12237627992a99d5e30ae63e4d78cd24a"
uuid = "6c6a2e73-6563-6170-7368-637461726353"
version = "1.2.0"

[[deps.Serialization]]
uuid = "9e88b42a-f829-5b0c-bbe9-9e923198166b"

[[deps.Showoff]]
deps = ["Dates", "Grisu"]
git-tree-sha1 = "91eddf657aca81df9ae6ceb20b959ae5653ad1de"
uuid = "992d4aef-0814-514b-bc4d-f2e9a6c4116f"
version = "1.0.3"

[[deps.SnoopPrecompile]]
deps = ["Preferences"]
git-tree-sha1 = "e760a70afdcd461cf01a575947738d359234665c"
uuid = "66db9d55-30c0-4569-8b51-7e840670fc0c"
version = "1.0.3"

[[deps.Sockets]]
uuid = "6462fe0b-24de-5631-8697-dd941f90decc"

[[deps.SortingAlgorithms]]
deps = ["DataStructures"]
git-tree-sha1 = "a4ada03f999bd01b3a25dcaa30b2d929fe537e00"
uuid = "a2af1166-a08f-5f64-846c-94a0d3cef48c"
version = "1.1.0"

[[deps.SparseArrays]]
deps = ["LinearAlgebra", "Random"]
uuid = "2f01184e-e22b-5df5-ae63-d93ebab69eaf"

[[deps.SpecialFunctions]]
deps = ["ChainRulesCore", "IrrationalConstants", "LogExpFunctions", "OpenLibm_jll", "OpenSpecFun_jll"]
git-tree-sha1 = "ef28127915f4229c971eb43f3fc075dd3fe91880"
uuid = "276daf66-3868-5448-9aa4-cd146d93841b"
version = "2.2.0"

[[deps.StaticArrays]]
deps = ["LinearAlgebra", "Random", "StaticArraysCore", "Statistics"]
git-tree-sha1 = "b8d897fe7fa688e93aef573711cb207c08c9e11e"
uuid = "90137ffa-7385-5640-81b9-e52037218182"
version = "1.5.19"

[[deps.StaticArraysCore]]
git-tree-sha1 = "6b7ba252635a5eff6a0b0664a41ee140a1c9e72a"
uuid = "1e83bf80-4336-4d27-bf5d-d5a4f845583c"
version = "1.4.0"

[[deps.Statistics]]
deps = ["LinearAlgebra", "SparseArrays"]
uuid = "10745b16-79ce-11e8-11f9-7d13ad32a3b2"

[[deps.StatsAPI]]
deps = ["LinearAlgebra"]
git-tree-sha1 = "f9af7f195fb13589dd2e2d57fdb401717d2eb1f6"
uuid = "82ae8749-77ed-4fe6-ae5f-f523153014b0"
version = "1.5.0"

[[deps.StatsBase]]
deps = ["DataAPI", "DataStructures", "LinearAlgebra", "LogExpFunctions", "Missings", "Printf", "Random", "SortingAlgorithms", "SparseArrays", "Statistics", "StatsAPI"]
git-tree-sha1 = "d1bf48bfcc554a3761a133fe3a9bb01488e06916"
uuid = "2913bbd2-ae8a-5f71-8c99-4fb6c76f3a91"
version = "0.33.21"

[[deps.StructArrays]]
deps = ["Adapt", "DataAPI", "GPUArraysCore", "StaticArraysCore", "Tables"]
git-tree-sha1 = "521a0e828e98bb69042fec1809c1b5a680eb7389"
uuid = "09ab397b-f2b6-538f-b94a-2f83cf4a842a"
version = "0.6.15"

[[deps.TOML]]
deps = ["Dates"]
uuid = "fa267f1f-6049-4f14-aa54-33bafae1ed76"

[[deps.TableTraits]]
deps = ["IteratorInterfaceExtensions"]
git-tree-sha1 = "c06b2f539df1c6efa794486abfb6ed2022561a39"
uuid = "3783bdb8-4a98-5b6b-af9a-565f29a5fe9c"
version = "1.0.1"

[[deps.Tables]]
deps = ["DataAPI", "DataValueInterfaces", "IteratorInterfaceExtensions", "LinearAlgebra", "OrderedCollections", "TableTraits", "Test"]
git-tree-sha1 = "1544b926975372da01227b382066ab70e574a3ec"
uuid = "bd369af6-aec1-5ad0-b16a-f7cc5008161c"
version = "1.10.1"

[[deps.Tar]]
deps = ["ArgTools", "SHA"]
uuid = "a4e569a6-e804-4fa4-b0f3-eef7a1d5b13e"

[[deps.TensorCore]]
deps = ["LinearAlgebra"]
git-tree-sha1 = "1feb45f88d133a655e001435632f019a9a1bcdb6"
uuid = "62fd8b95-f654-4bbd-a8a5-9c27f68ccd50"
version = "0.1.1"

[[deps.Test]]
deps = ["InteractiveUtils", "Logging", "Random", "Serialization"]
uuid = "8dfed614-e22c-5e08-85e1-65c5234f0b40"

[[deps.Tricks]]
git-tree-sha1 = "6bac775f2d42a611cdfcd1fb217ee719630c4175"
uuid = "410a4b4d-49e4-4fbc-ab6d-cb71b17b3775"
version = "0.1.6"

[[deps.URIs]]
git-tree-sha1 = "074f993b0ca030848b897beff716d93aca60f06a"
uuid = "5c2747f8-b7ea-4ff2-ba2e-563bfd36b1d4"
version = "1.4.2"

[[deps.UUIDs]]
deps = ["Random", "SHA"]
uuid = "cf7118a7-6976-5b1a-9a39-7adc72f591a4"

[[deps.Unicode]]
uuid = "4ec0a83e-493e-50e2-b9ac-8f72acf5a8f5"

[[deps.UnicodeFun]]
deps = ["REPL"]
git-tree-sha1 = "53915e50200959667e78a92a418594b428dffddf"
uuid = "1cfade01-22cf-5700-b092-accc4b62d6e1"
version = "0.4.1"

[[deps.Unzip]]
git-tree-sha1 = "34db80951901073501137bdbc3d5a8e7bbd06670"
uuid = "41fe7b60-77ed-43a1-b4f0-825fd5a5650d"
version = "0.1.2"

[[deps.Wayland_jll]]
deps = ["Artifacts", "Expat_jll", "JLLWrappers", "Libdl", "Libffi_jll", "Pkg", "XML2_jll"]
git-tree-sha1 = "ed8d92d9774b077c53e1da50fd81a36af3744c1c"
uuid = "a2964d1f-97da-50d4-b82a-358c7fce9d89"
version = "1.21.0+0"

[[deps.Wayland_protocols_jll]]
deps = ["Artifacts", "JLLWrappers", "Libdl", "Pkg"]
git-tree-sha1 = "4528479aa01ee1b3b4cd0e6faef0e04cf16466da"
uuid = "2381bf8a-dfd0-557d-9999-79630e7b1b91"
version = "1.25.0+0"

[[deps.XML2_jll]]
deps = ["Artifacts", "JLLWrappers", "Libdl", "Libiconv_jll", "Pkg", "Zlib_jll"]
git-tree-sha1 = "93c41695bc1c08c46c5899f4fe06d6ead504bb73"
uuid = "02c8fc9c-b97f-50b9-bbe4-9be30ff0a78a"
version = "2.10.3+0"

[[deps.XSLT_jll]]
deps = ["Artifacts", "JLLWrappers", "Libdl", "Libgcrypt_jll", "Libgpg_error_jll", "Libiconv_jll", "Pkg", "XML2_jll", "Zlib_jll"]
git-tree-sha1 = "91844873c4085240b95e795f692c4cec4d805f8a"
uuid = "aed1982a-8fda-507f-9586-7b0439959a61"
version = "1.1.34+0"

[[deps.Xorg_libX11_jll]]
deps = ["Artifacts", "JLLWrappers", "Libdl", "Pkg", "Xorg_libxcb_jll", "Xorg_xtrans_jll"]
git-tree-sha1 = "5be649d550f3f4b95308bf0183b82e2582876527"
uuid = "4f6342f7-b3d2-589e-9d20-edeb45f2b2bc"
version = "1.6.9+4"

[[deps.Xorg_libXau_jll]]
deps = ["Artifacts", "JLLWrappers", "Libdl", "Pkg"]
git-tree-sha1 = "4e490d5c960c314f33885790ed410ff3a94ce67e"
uuid = "0c0b7dd1-d40b-584c-a123-a41640f87eec"
version = "1.0.9+4"

[[deps.Xorg_libXcursor_jll]]
deps = ["Artifacts", "JLLWrappers", "Libdl", "Pkg", "Xorg_libXfixes_jll", "Xorg_libXrender_jll"]
git-tree-sha1 = "12e0eb3bc634fa2080c1c37fccf56f7c22989afd"
uuid = "935fb764-8cf2-53bf-bb30-45bb1f8bf724"
version = "1.2.0+4"

[[deps.Xorg_libXdmcp_jll]]
deps = ["Artifacts", "JLLWrappers", "Libdl", "Pkg"]
git-tree-sha1 = "4fe47bd2247248125c428978740e18a681372dd4"
uuid = "a3789734-cfe1-5b06-b2d0-1dd0d9d62d05"
version = "1.1.3+4"

[[deps.Xorg_libXext_jll]]
deps = ["Artifacts", "JLLWrappers", "Libdl", "Pkg", "Xorg_libX11_jll"]
git-tree-sha1 = "b7c0aa8c376b31e4852b360222848637f481f8c3"
uuid = "1082639a-0dae-5f34-9b06-72781eeb8cb3"
version = "1.3.4+4"

[[deps.Xorg_libXfixes_jll]]
deps = ["Artifacts", "JLLWrappers", "Libdl", "Pkg", "Xorg_libX11_jll"]
git-tree-sha1 = "0e0dc7431e7a0587559f9294aeec269471c991a4"
uuid = "d091e8ba-531a-589c-9de9-94069b037ed8"
version = "5.0.3+4"

[[deps.Xorg_libXi_jll]]
deps = ["Artifacts", "JLLWrappers", "Libdl", "Pkg", "Xorg_libXext_jll", "Xorg_libXfixes_jll"]
git-tree-sha1 = "89b52bc2160aadc84d707093930ef0bffa641246"
uuid = "a51aa0fd-4e3c-5386-b890-e753decda492"
version = "1.7.10+4"

[[deps.Xorg_libXinerama_jll]]
deps = ["Artifacts", "JLLWrappers", "Libdl", "Pkg", "Xorg_libXext_jll"]
git-tree-sha1 = "26be8b1c342929259317d8b9f7b53bf2bb73b123"
uuid = "d1454406-59df-5ea1-beac-c340f2130bc3"
version = "1.1.4+4"

[[deps.Xorg_libXrandr_jll]]
deps = ["Artifacts", "JLLWrappers", "Libdl", "Pkg", "Xorg_libXext_jll", "Xorg_libXrender_jll"]
git-tree-sha1 = "34cea83cb726fb58f325887bf0612c6b3fb17631"
uuid = "ec84b674-ba8e-5d96-8ba1-2a689ba10484"
version = "1.5.2+4"

[[deps.Xorg_libXrender_jll]]
deps = ["Artifacts", "JLLWrappers", "Libdl", "Pkg", "Xorg_libX11_jll"]
git-tree-sha1 = "19560f30fd49f4d4efbe7002a1037f8c43d43b96"
uuid = "ea2f1a96-1ddc-540d-b46f-429655e07cfa"
version = "0.9.10+4"

[[deps.Xorg_libpthread_stubs_jll]]
deps = ["Artifacts", "JLLWrappers", "Libdl", "Pkg"]
git-tree-sha1 = "6783737e45d3c59a4a4c4091f5f88cdcf0908cbb"
uuid = "14d82f49-176c-5ed1-bb49-ad3f5cbd8c74"
version = "0.1.0+3"

[[deps.Xorg_libxcb_jll]]
deps = ["Artifacts", "JLLWrappers", "Libdl", "Pkg", "XSLT_jll", "Xorg_libXau_jll", "Xorg_libXdmcp_jll", "Xorg_libpthread_stubs_jll"]
git-tree-sha1 = "daf17f441228e7a3833846cd048892861cff16d6"
uuid = "c7cfdc94-dc32-55de-ac96-5a1b8d977c5b"
version = "1.13.0+3"

[[deps.Xorg_libxkbfile_jll]]
deps = ["Artifacts", "JLLWrappers", "Libdl", "Pkg", "Xorg_libX11_jll"]
git-tree-sha1 = "926af861744212db0eb001d9e40b5d16292080b2"
uuid = "cc61e674-0454-545c-8b26-ed2c68acab7a"
version = "1.1.0+4"

[[deps.Xorg_xcb_util_image_jll]]
deps = ["Artifacts", "JLLWrappers", "Libdl", "Pkg", "Xorg_xcb_util_jll"]
git-tree-sha1 = "0fab0a40349ba1cba2c1da699243396ff8e94b97"
uuid = "12413925-8142-5f55-bb0e-6d7ca50bb09b"
version = "0.4.0+1"

[[deps.Xorg_xcb_util_jll]]
deps = ["Artifacts", "JLLWrappers", "Libdl", "Pkg", "Xorg_libxcb_jll"]
git-tree-sha1 = "e7fd7b2881fa2eaa72717420894d3938177862d1"
uuid = "2def613f-5ad1-5310-b15b-b15d46f528f5"
version = "0.4.0+1"

[[deps.Xorg_xcb_util_keysyms_jll]]
deps = ["Artifacts", "JLLWrappers", "Libdl", "Pkg", "Xorg_xcb_util_jll"]
git-tree-sha1 = "d1151e2c45a544f32441a567d1690e701ec89b00"
uuid = "975044d2-76e6-5fbe-bf08-97ce7c6574c7"
version = "0.4.0+1"

[[deps.Xorg_xcb_util_renderutil_jll]]
deps = ["Artifacts", "JLLWrappers", "Libdl", "Pkg", "Xorg_xcb_util_jll"]
git-tree-sha1 = "dfd7a8f38d4613b6a575253b3174dd991ca6183e"
uuid = "0d47668e-0667-5a69-a72c-f761630bfb7e"
version = "0.3.9+1"

[[deps.Xorg_xcb_util_wm_jll]]
deps = ["Artifacts", "JLLWrappers", "Libdl", "Pkg", "Xorg_xcb_util_jll"]
git-tree-sha1 = "e78d10aab01a4a154142c5006ed44fd9e8e31b67"
uuid = "c22f9ab0-d5fe-5066-847c-f4bb1cd4e361"
version = "0.4.1+1"

[[deps.Xorg_xkbcomp_jll]]
deps = ["Artifacts", "JLLWrappers", "Libdl", "Pkg", "Xorg_libxkbfile_jll"]
git-tree-sha1 = "4bcbf660f6c2e714f87e960a171b119d06ee163b"
uuid = "35661453-b289-5fab-8a00-3d9160c6a3a4"
version = "1.4.2+4"

[[deps.Xorg_xkeyboard_config_jll]]
deps = ["Artifacts", "JLLWrappers", "Libdl", "Pkg", "Xorg_xkbcomp_jll"]
git-tree-sha1 = "5c8424f8a67c3f2209646d4425f3d415fee5931d"
uuid = "33bec58e-1273-512f-9401-5d533626f822"
version = "2.27.0+4"

[[deps.Xorg_xtrans_jll]]
deps = ["Artifacts", "JLLWrappers", "Libdl", "Pkg"]
git-tree-sha1 = "79c31e7844f6ecf779705fbc12146eb190b7d845"
uuid = "c5fb5394-a638-5e4d-96e5-b29de1b5cf10"
version = "1.4.0+3"

[[deps.Zlib_jll]]
deps = ["Libdl"]
uuid = "83775a58-1f1d-513f-b197-d71354ab007a"

[[deps.Zstd_jll]]
deps = ["Artifacts", "JLLWrappers", "Libdl"]
git-tree-sha1 = "c6edfe154ad7b313c01aceca188c05c835c67360"
uuid = "3161d3a3-bdf6-5164-811a-617609db77b4"
version = "1.5.4+0"

[[deps.libaom_jll]]
deps = ["Artifacts", "JLLWrappers", "Libdl", "Pkg"]
git-tree-sha1 = "3a2ea60308f0996d26f1e5354e10c24e9ef905d4"
uuid = "a4ae2306-e953-59d6-aa16-d00cac43593b"
version = "3.4.0+0"

[[deps.libass_jll]]
deps = ["Artifacts", "Bzip2_jll", "FreeType2_jll", "FriBidi_jll", "HarfBuzz_jll", "JLLWrappers", "Libdl", "Pkg", "Zlib_jll"]
git-tree-sha1 = "5982a94fcba20f02f42ace44b9894ee2b140fe47"
uuid = "0ac62f75-1d6f-5e53-bd7c-93b484bb37c0"
version = "0.15.1+0"

[[deps.libblastrampoline_jll]]
deps = ["Artifacts", "Libdl", "OpenBLAS_jll"]
uuid = "8e850b90-86db-534c-a0d3-1478176c7d93"

[[deps.libfdk_aac_jll]]
deps = ["Artifacts", "JLLWrappers", "Libdl", "Pkg"]
git-tree-sha1 = "daacc84a041563f965be61859a36e17c4e4fcd55"
uuid = "f638f0a6-7fb0-5443-88ba-1cc74229b280"
version = "2.0.2+0"

[[deps.libpng_jll]]
deps = ["Artifacts", "JLLWrappers", "Libdl", "Pkg", "Zlib_jll"]
git-tree-sha1 = "94d180a6d2b5e55e447e2d27a29ed04fe79eb30c"
uuid = "b53b4c65-9356-5827-b1ea-8c7a1a84506f"
version = "1.6.38+0"

[[deps.libvorbis_jll]]
deps = ["Artifacts", "JLLWrappers", "Libdl", "Ogg_jll", "Pkg"]
git-tree-sha1 = "b910cb81ef3fe6e78bf6acee440bda86fd6ae00c"
uuid = "f27f6e37-5d2b-51aa-960f-b287f2bc3b7a"
version = "1.3.7+1"

[[deps.nghttp2_jll]]
deps = ["Artifacts", "Libdl"]
uuid = "8e850ede-7688-5339-a07c-302acd2aaf8d"

[[deps.p7zip_jll]]
deps = ["Artifacts", "Libdl"]
uuid = "3f19e933-33d8-53b3-aaab-bd5110c3b7a0"

[[deps.x264_jll]]
deps = ["Artifacts", "JLLWrappers", "Libdl", "Pkg"]
git-tree-sha1 = "4fea590b89e6ec504593146bf8b988b2c00922b2"
uuid = "1270edf5-f2f9-52d2-97e9-ab00b5d0237a"
version = "2021.5.5+0"

[[deps.x265_jll]]
deps = ["Artifacts", "JLLWrappers", "Libdl", "Pkg"]
git-tree-sha1 = "ee567a171cce03570d77ad3a43e90218e38937a9"
uuid = "dfaa095f-4041-5dcd-9319-2fabd8486b76"
version = "3.5.0+0"

[[deps.xkbcommon_jll]]
deps = ["Artifacts", "JLLWrappers", "Libdl", "Pkg", "Wayland_jll", "Wayland_protocols_jll", "Xorg_libxcb_jll", "Xorg_xkeyboard_config_jll"]
git-tree-sha1 = "9ebfc140cc56e8c2156a15ceac2f0302e327ac0a"
uuid = "d8fb68d0-12a3-5cfd-a85a-d49703b185fd"
version = "1.4.1+0"
"""

# ╔═╡ Cell order:
# ╠═3c540889-49dc-415c-acbc-3494897b260c
# ╟─9c32f5bc-f6d1-4048-903a-27224aaa1f40
# ╟─4adbb7f0-7927-470d-8c00-07d3b3c0cd78
# ╟─fe821a3c-f528-4773-bcf9-f71513a1eace
# ╟─122c2aa4-baec-4288-ab53-afa1d977c486
# ╠═7928a88c-f217-4338-a6a5-50ab2d422480
<<<<<<< HEAD
# ╠═8bc93109-4f3d-43c8-9fed-e30d90e54068
# ╟─881c7368-57df-469a-96ec-821512cf98e0
# ╠═1c67cda8-7712-4d5b-a2aa-af47f290f745
# ╟─5b271e5f-879c-4c43-825a-9660f322febd
# ╠═a5db1d99-24e5-41d1-a804-c5dd1d6db94c
# ╠═45bd4e43-b703-4bbc-8dfa-07bb835e4117
# ╠═b4085356-62a1-4388-96ae-8b2a8fd7de0f
# ╠═a120a929-d989-4b88-86af-e735a577db18
# ╠═f9f36d76-6e4e-4cf4-ac7a-ef9980b94936
# ╟─cb83dbd1-c423-4b27-b29e-7dc8051f43d5
# ╠═d39753e2-5986-4394-9293-9e394f2807f0
# ╠═7c6f199b-93ed-47e7-8901-287b0f0997dc
# ╠═5e95de10-b8df-40ce-8965-bf3761ef599d
# ╟─2855c8cf-8364-4c6c-a122-781b99440e89
# ╠═12db5316-90e4-4582-9303-7ff362c32cea
# ╠═a22ab168-ee9c-4433-b890-b46e9849f127
# ╠═d812711d-d02f-44bb-9e73-accd1623dea1
# ╠═c3c0aabd-9df4-41af-9512-bdbb7d4f8700
# ╟─e233afec-6049-4277-8be9-95687c4589b5
# ╠═62a18fa1-b4d6-4fde-b4a7-09fad6b16a22
# ╠═ba4c4fd5-56d0-4004-8858-377139cc3d3c
# ╠═7b84af8f-939a-47ed-8a0b-5721ce026d79
# ╠═6ece24cb-adc1-4aea-93c2-cc74167b26f6
# ╠═91be8954-2cf9-45f4-b286-804935ff9f9e
# ╠═897f60b6-fad7-4167-bc5a-f5b48b1f159c
# ╠═bcdf20f8-d5ac-4fd9-8fa1-1f8f50e52359
# ╠═a5cba7a8-bfd2-4a86-84e6-34b7f966321b
# ╠═e15cc25c-8880-4f36-bf08-a997a79d78fc
# ╠═bc014038-7ea1-45be-b9da-3f9b14397f55
# ╟─22b8db91-73a0-46df-87fd-7cf0b66ee37d
# ╠═8b3776bd-509b-4232-9737-36c9ae003350
# ╠═48bc453f-b1c0-4757-b9d0-d3e10e2a4618
# ╠═af1389bb-b13a-496d-914d-fc99a0b904c9
# ╠═53a2069e-eaf9-41d7-b08b-cdd4f85f367b
# ╠═57653f8f-dff1-41e2-a0b2-89a6f3204a75
# ╠═ab04a26d-895c-4409-8725-e3e24bca40aa
# ╠═ac33b7b1-d042-48ba-ba31-b303029b820a
# ╠═479e8710-4b1d-4223-a405-9d0bcde8fded
# ╟─c73f69d0-69e6-47f1-97b0-3e81218776e6
# ╠═c14a41a4-fb74-4e23-b513-f3bd213f5057
# ╠═97e8f3df-b352-4892-99bb-fa668b3470f7
# ╠═25a52452-9f13-4016-9fa1-def69e51e8d5
# ╠═09be9653-6da0-4614-bd2d-7bad8d413f37
# ╟─a3a9deea-e2d6-4d58-90d7-5a54be176289
# ╠═1b6e41ed-75a0-4b12-b390-78538566ce43
# ╠═bcc11013-e185-4b22-b109-6bd4532462d2
# ╠═dde549a0-a655-4fab-8cad-7320ce08495f
# ╠═d8bf631c-375c-4c54-b674-a724e240b9b2
# ╠═ca037fb0-b5cf-496d-8157-14e52f1e8bd6
# ╠═7833c2b6-52a8-489e-adcf-9f7e5c082515
# ╠═f1016895-ea41-44c9-aa27-aae921427a8d
# ╠═ee569466-0ced-4818-8fda-a98730fa5a24
# ╠═feaeef30-f262-4913-bea7-438b50e42e56
=======
# ╠═b4085356-62a1-4388-96ae-8b2a8fd7de0f
# ╠═8b3776bd-509b-4232-9737-36c9ae003350
# ╠═a120a929-d989-4b88-86af-e735a577db18
# ╠═f9f36d76-6e4e-4cf4-ac7a-ef9980b94936
# ╟─6be2f4c2-e9ed-43c2-b66c-ef3176bb9000
# ╠═aa19e992-2735-4324-8fd7-15eacadf0faa
# ╟─802d9652-7597-43c4-b13a-3c60682d0a69
# ╟─ad23f8d8-2cbd-4aac-82ba-d72392f747e4
# ╠═53a2069e-eaf9-41d7-b08b-cdd4f85f367b
# ╠═7c6f199b-93ed-47e7-8901-287b0f0997dc
# ╠═57653f8f-dff1-41e2-a0b2-89a6f3204a75
# ╠═897f60b6-fad7-4167-bc5a-f5b48b1f159c
# ╟─dde549a0-a655-4fab-8cad-7320ce08495f
# ╟─d8bf631c-375c-4c54-b674-a724e240b9b2
# ╟─68b3fcb6-5f99-4fc1-a9d2-27cdf95f12b1
# ╠═5e95de10-b8df-40ce-8965-bf3761ef599d
# ╠═1b6e41ed-75a0-4b12-b390-78538566ce43
# ╟─7833c2b6-52a8-489e-adcf-9f7e5c082515
# ╠═ee569466-0ced-4818-8fda-a98730fa5a24
# ╠═3acf672e-6269-446d-baa2-d1fd89b6bd50
# ╠═9b744e72-07a2-4f8c-b88c-e0b1131794d0
# ╠═e7b65566-a79e-4101-9471-3656a92e95e6
# ╠═15bbf544-34bd-4d38-bac5-0f43b1305df3
# ╠═79688914-d34a-467f-8c7e-f03408680b7c
# ╠═8cd76f36-7f2a-4142-a04e-158a1884386c
>>>>>>> 2b2fcab4
# ╟─7f204b81-98c1-4a18-9622-6d015fbce8c2
# ╟─cb18109c-0a33-4b86-9074-8c2b6d789c1a
# ╟─ebcaf0f0-83ed-436e-938f-9e29c0f3fa38
# ╟─26cebdf0-84f2-4df8-8fe2-b3ad1844c786
# ╟─35b8eb3c-0364-44a3-9404-6933c7703ebc
# ╟─fc49a6d7-a1b1-458a-a9ad-e120282bbabc
# ╠═c5815f5e-9164-11ec-10e1-691834761dff
# ╟─6be2f4c2-e9ed-43c2-b66c-ef3176bb9000
# ╠═aa19e992-2735-4324-8fd7-15eacadf0faa
# ╟─93090680-2380-412d-9752-df18251c7dbf
# ╠═15bbf544-34bd-4d38-bac5-0f43b1305df3
# ╟─9bc38d55-285b-4b83-98d9-d7f9e03405d1
# ╠═27844886-0b54-4b08-a592-a1a38e4b0be2
# ╠═d880f005-381a-4c72-a9a1-ae3eb84a90eb
# ╟─e8333b23-53c3-445e-9ca3-6b278359f8ab
# ╠═d952edc9-0e28-4c21-a1a9-6f022c98ba65
# ╠═e7b65566-a79e-4101-9471-3656a92e95e6
# ╠═1c8d09cc-6ea7-4ce7-97c1-da8d61835d8f
# ╟─9494e2a6-e2fd-4728-94d4-d68816a00e72
# ╠═9b744e72-07a2-4f8c-b88c-e0b1131794d0
# ╠═31d742a4-100f-4744-afe5-381b265b6f4c
# ╟─ab8b1a22-ca7a-409e-832e-8d5d08a29a1e
# ╠═f4d91971-f806-4c5c-8548-b58a20acfb2c
# ╟─fbe44944-499a-4881-94b6-07855d1165aa
# ╠═a5cd8e7a-380f-4203-a856-f9e56e04b092
# ╠═43a77919-d880-40c9-95c9-aaa429a65fb7
# ╠═36408698-f85c-4529-972f-6389534fcb88
# ╠═521fbcc7-9078-48bc-b61d-749e94053a9b
# ╟─a62839d5-837b-4c37-996f-33659c34911c
# ╠═75862e20-54e9-40d1-8760-8e00759ff7a0
<<<<<<< HEAD
# ╟─f95a08ce-a38d-4b7f-b478-4dbfa607740e
=======
>>>>>>> 2b2fcab4
# ╟─90953c64-8a87-4065-8c34-d0ead540b728
# ╠═eef4d0e0-7b80-4f2e-beb4-1b2f80eca69d
# ╠═b993e3e6-8d4e-4de7-aa4b-6a2e3bd12212
# ╠═c48792ac-ed09-4ed0-acc5-c2635ab9b908
# ╟─ae8012be-e7ab-4e85-a27f-febf08b3380b
# ╠═7a36b957-de6b-4ed6-8965-f69ecd043ae1
# ╠═09bc2dac-a767-45cf-99f5-847f1b4fb22d
# ╠═ce89710a-48d8-46d4-83b4-163a7eb0a2e5
# ╠═c34b1a5d-5078-4b8f-94d1-a088cbe5ab3e
# ╟─802d9652-7597-43c4-b13a-3c60682d0a69
# ╟─00000000-0000-0000-0000-000000000001
# ╟─00000000-0000-0000-0000-000000000002<|MERGE_RESOLUTION|>--- conflicted
+++ resolved
@@ -157,58 +157,25 @@
 
 # ╔═╡ 8b3776bd-509b-4232-9737-36c9ae003350
 begin
-    # Physics of medium
-    # Unperturbed
-<<<<<<< HEAD
-    μref = ones(nz, nx) * 1e10      # shear modulus
-    ρref = ones(nz, nx) * 2000       # density in kg/m3
-
-end;
+    # Physics
+    # Medium parameters
+    μ = ones(nz, nx)         # shear modulus
+    ρ = ones(nz, nx)         # density
+
+	# lets add density perturbation
+	ρ[1:50, :] .= 2.0
+	nothing
+end
 
 # ╔═╡ 53a2069e-eaf9-41d7-b08b-cdd4f85f367b
 begin
-    # initial conditions on vy
-    vy0 = zeros(nz, nx)
-    #vy0 .= [exp(-((x - 0.0)^2 /11) - ((z - 0.0)^2 /1)) for z in zgrid, x in xgrid];
-    nothing
-end
-=======
-    μ1 = ones(nz, nx)         # shear modulus
-    ρ1 = ones(nz, nx)         # density
-	ref_medium = (;μ=μ1,ρ=ρ1,invρ=inv.(ρ1))
-	
-	# lets add density perturbation
-	μ2 = ones(nz,nx)
-	ρ2 = ones(nz,nx)
-	ρ2[450:512, :] .= 2.0
-	act_medium = (;μ=μ2,ρ=ρ2,invρ=inv.(ρ2))
-end;
->>>>>>> 2b2fcab4
-
-# ╔═╡ ab04a26d-895c-4409-8725-e3e24bca40aa
-#=╠═╡
-@bind rec_mod PlutoUI.combine() do Child
-	md"""
-	Receiver Number: $(Child(Slider(1:nr , default=2,show_value=true)))
-	"""
-end
-  ╠═╡ =#
-
-# ╔═╡ ac33b7b1-d042-48ba-ba31-b303029b820a
-# plot the modelled data 
-
-# ╔═╡ 479e8710-4b1d-4223-a405-9d0bcde8fded
-#=╠═╡
-plot(d[rec_mod[1],:], label=nothing)
-  ╠═╡ =#
-
-# ╔═╡ c73f69d0-69e6-47f1-97b0-3e81218776e6
-md"""
-## Data Error
-"""
-
-# ╔═╡ c14a41a4-fb74-4e23-b513-f3bd213f5057
-#=╠═╡
+	# initial conditions on vy
+	vy0 = zeros(nz, nx)
+	vy0 .= [exp(-((x - 0.0)^2 /11) - ((z - 0.0)^2 /1)) for z in zgrid, x in xgrid];
+	nothing
+end
+
+# ╔═╡ b4085356-62a1-4388-96ae-8b2a8fd7de0f
 begin
 	d = get_R_matrix(rec_cartind) * reshape_data(snaps_store_ref.vy)
 	misfit = d-dobs
@@ -254,7 +221,6 @@
 # ╔═╡ d8bf631c-375c-4c54-b674-a724e240b9b2
 #=╠═╡
 begin
-<<<<<<< HEAD
 	# fig1 = myheat(snaps_store_ref.vy[tsnap_forw[1]], L"Particle Velocity $v_y$ Reference")
 	fig2 = myheat(snaps_store_act.vy[tsnap_forw[1]], L"Particle Velocity $v_y$ Actual")
 	# plot(fig1,fig2)
@@ -271,14 +237,6 @@
     md"""
     Snapshot Number: $(Child(Slider(1:length(snaps_store_adj1.vy), default=length(snaps_store_adj1.vy),show_value=true)))
     """
-=======
-	# choose time stepping dt to satisfy Courant condition
-	courant_number = 0.2
-	dt = courant_number*step(xgrid)*minimum(inv.(sqrt.(ref_medium.μ./ref_medium.ρ)))
-	nt = Int(floor(r/(mean(sqrt.(ref_medium.μ./ref_medium.ρ))*dt)));
-	tgrid=range(0, length=nt, step=dt)
-	nothing
->>>>>>> 2b2fcab4
 end
 
 # ╔═╡ ee569466-0ced-4818-8fda-a98730fa5a24
@@ -358,183 +316,15 @@
 ### Propagate
 """
 
-<<<<<<< HEAD
-# ╔═╡ 9bc38d55-285b-4b83-98d9-d7f9e03405d1
-md"### Medium"
-
-# ╔═╡ 27844886-0b54-4b08-a592-a1a38e4b0be2
-function bundle_medium(μ, ρ)
-    return (; μ=μ, ρ=ρ, invρ=inv.(ρ))
-end
-
-# ╔═╡ 1c67cda8-7712-4d5b-a2aa-af47f290f745
-begin
-    # lets add density perturbation
-    μtrue = ones(nz, nx) .* 1e10
-    ρtrue = ones(nz, nx) .* 2000  # density in kg/m3
-    # ρtrue[450:512, :] .= 5000  # density in kg/m3
-    medium_true = bundle_medium(μtrue, ρtrue)
-end
-
-# ╔═╡ b4085356-62a1-4388-96ae-8b2a8fd7de0f
-=======
-# ╔═╡ ad23f8d8-2cbd-4aac-82ba-d72392f747e4
-md"""
-##### Forward Simulation
+```math
+\sigma_{21}[it+\tfrac{1}{2}]=\sigma_{21}[it-\tfrac{1}{2}]+\mu\mathrm{Dx}(v_y)dt,
+```
+```math
+\sigma_{23}[it+\tfrac{1}{2}]=\sigma_{23}[it-\tfrac{1}{2}]+\mu\mathrm{Dz}(v_y)dt.
+```
+Notice that the temporal grid of stress and velocity are staggered. Finally, let's write a function now that leaps by a given number of steps.
 """
 
-# ╔═╡ 53a2069e-eaf9-41d7-b08b-cdd4f85f367b
-begin
-	# initial conditions on vy
-	vy0 = zeros(nz, nx)
-	#vy0 .= [exp(-((x - 0.0)^2 /11) - ((z - 0.0)^2 /1)) for z in zgrid, x in xgrid];
-	nothing
-end
-
-# ╔═╡ 68b3fcb6-5f99-4fc1-a9d2-27cdf95f12b1
-md"""
-##### Adjoint simulation
-"""
-
-# ╔═╡ 9b744e72-07a2-4f8c-b88c-e0b1131794d0
-function initialize_fields(pa)
-	nz, nx = pa.nz, pa.nx
-	return (; vy=zeros(nz, nx),
-	dvydx = zeros(nz, nx),
-    	dvydz = zeros(nz, nx),
-    	σyx = zeros(nz, nx),
-    	dσyxdx = zeros(nz, nx),
-    	σyz = zeros(nz, nx),
-    	dσyzdz = zeros(nz, nx))
-end
-
-# ╔═╡ 3acf672e-6269-446d-baa2-d1fd89b6bd50
-# ╠═╡ disabled = true
-#=╠═╡
->>>>>>> 2b2fcab4
-begin
-    # choose time stepping dt to satisfy Courant condition
-    dt = courant_number * step(xgrid) * minimum(inv.(sqrt.(medium_true.μ ./ medium_true.ρ)))
-    nt = Int(floor(r / (mean(sqrt.(medium_true.μ ./ medium_true.ρ)) * dt)))
-    tgrid = range(0, length=nt, step=dt)
-    nothing
-end
-  ╠═╡ =#
-
-# ╔═╡ e7b65566-a79e-4101-9471-3656a92e95e6
-function conv_pos_cartind(zpos,xpos,zgrid,xgrid)
-	np = length(zpos)
-	cart_ind = []
-	for i = 1:np
-		zindex = findall(zgrid .== zpos[i])[1]
-		xindex = findall(xgrid .== xpos[i])[1]
-		push!(cart_ind,CartesianIndex(zindex,xindex))
-	end
-	return(cart_ind)
-end
-
-# ╔═╡ 48bc453f-b1c0-4757-b9d0-d3e10e2a4618
-initial_medium = bundle_medium(μref, ρref)
-
-<<<<<<< HEAD
-# ╔═╡ d880f005-381a-4c72-a9a1-ae3eb84a90eb
-vsmean(medium) = mean(sqrt.(medium.μ ./ medium.ρ))
-
-# ╔═╡ 8bc93109-4f3d-43c8-9fed-e30d90e54068
-dx, dz, vsmean(medium_true)/source_fpeak
-
-# ╔═╡ e8333b23-53c3-445e-9ca3-6b278359f8ab
-md"### Acquisition"
-
-# ╔═╡ e7b65566-a79e-4101-9471-3656a92e95e6
-function get_restriction_matrix(xpos, zpos, xgrid, zgrid, transpose_flag=false)
-    l = LinearIndices((length(zgrid), length(xgrid)))
-    @assert length(xpos) == length(zpos)
-    n = length(xpos)
-    N = length(xgrid) * length(zgrid)
-    I = broadcast(zpos, xpos) do z, x
-        iz = argmin(abs.(zgrid .- z))[1]
-        ix = argmin(abs.(xgrid .- x))[1]
-        return l[iz, ix]
-    end
-    J = collect(1:n)
-    V = ones(n)
-    return transpose_flag ? sparse(J, I, V, n, N) : sparse(I, J, V, N, n)
-end
-=======
-	# number of timesteps
-	function propagate!(fields, pa, medium, forcing)
-		vy, dvydx, dvydz, σyx, σyz, dσyxdx, dσyzdz = fields
-		nx, nz = pa
-		dt= step(pa.tgrid)
-		nt=length(pa.tgrid)
-		
-		μ = medium.μ
-		ρ = medium.ρ
-		invρ =  medium.invρ
-
-		src_ind = forcing.pos
-		src_spec = forcing.spec
-		ns = length(src_ind)
-		
-    	# time loop
-		snaps_store_vy = []
-		snaps_store_σyx = []
-		snaps_store_σyz = []
-
-		@progress for it = 1:nt
-        	Dx!(dvydx, vy)
-        	Dz!(dvydz, vy)
-		
-        	@. σyx = σyx + μ * dvydx * dt
-        	@. σyz = σyz + μ * dvydz * dt
-
-        	Dx!(dσyxdx, σyx)
-        	Dz!(dσyzdz, σyz)
-		
-        	@. vy = vy + invρ * (dσyxdx + dσyzdz) * dt
-
-			for is = 1:ns
-				vy[src_ind[is]] = vy[src_ind[is]] + src_spec[is][it]
-			end
-
-			if mod(it, nout) == 0
-	            push!(snaps_store_vy, copy(vy))
-				push!(snaps_store_σyx,copy(σyx))
-				push!(snaps_store_σyz,copy(σyz))
-    	    end
-    	end
-		snaps_store = (; vy=snaps_store_vy,σyx=snaps_store_σyx,σyz=snaps_store_σyz)
-		return snaps_store
-	end
-
-# ╔═╡ 79688914-d34a-467f-8c7e-f03408680b7c
-
->>>>>>> 2b2fcab4
-
-# ╔═╡ d952edc9-0e28-4c21-a1a9-6f022c98ba65
-function get_ageom(xgrid, zgrid, ns, nr; zs=quantile(zgrid, 0.25), zr=quantile(zgrid, 0.25))
-    A = (; ns, nr, zs=fill(zs, ns), zr=fill(zr, nr),
-        xr=(nr == 1) ? quantile(xgrid, 0.25) : range(quantile(xgrid, 0.25), stop=quantile(xgrid, 0.75), length=nr),
-        xs=(ns == 1) ? quantile(xgrid, 0.25) : range(quantile(xgrid, 0.25), stop=quantile(xgrid, 0.75), length=ns)
-    )
-    return merge(A, (; Rs=get_restriction_matrix(A.xs, A.zs, xgrid, zgrid),
-        Rr=get_restriction_matrix(A.xr, A.zr, xgrid, zgrid, true)))
-end
-
-# ╔═╡ d39753e2-5986-4394-9293-9e394f2807f0
-ageom = get_ageom(xgrid, zgrid, 1, 10)
-
-# ╔═╡ 1c8d09cc-6ea7-4ce7-97c1-da8d61835d8f
-# testing restriction matrix
-reshape(get_restriction_matrix([2], [5], range(0, stop=10, length=5), range(0, stop=10, length=7))[:, 1], 5, 7)
-
-# ╔═╡ 9494e2a6-e2fd-4728-94d4-d68816a00e72
-md"""
-### Fields
-"""
-
-<<<<<<< HEAD
 # ╔═╡ 9b744e72-07a2-4f8c-b88c-e0b1131794d0
 function initialize_fields(pa, nt; snap_store=false)
     nz, nx = pa.nz, pa.nx
@@ -551,19 +341,12 @@
     else
         return f
     end
-=======
-# ╔═╡ b88aed3d-9cb0-4377-8797-65385ab59436
-# ╠═╡ disabled = true
-#=╠═╡
-@bind tsnap PlutoUI.combine() do Child
-	md"""
-	Snapshot Number: $(Child(Slider(1:length(snaps_store), default=length(snaps_store),show_value=true)))
-	"""
->>>>>>> 2b2fcab4
-end
-  ╠═╡ =#
-
-# ╔═╡ bcc11013-e185-4b22-b109-6bd4532462d2
+end
+
+# ╔═╡ ad23f8d8-2cbd-4aac-82ba-d72392f747e4
+
+
+# ╔═╡ 3acf672e-6269-446d-baa2-d1fd89b6bd50
 begin
     adj_fields1 = initialize_fields(pa)
     copyto!(adj_fields1.vy, vy0)
@@ -576,15 +359,31 @@
         fill!(getfield(fields, k), 0.0)
     end
 end
+  ╠═╡ =#
+
+# ╔═╡ e7b65566-a79e-4101-9471-3656a92e95e6
+function conv_pos_cartind(zpos,xpos,zgrid,xgrid)
+	np = length(zpos)
+	cart_ind = []
+	for i = 1:np
+		zindex = findall(zgrid .== zpos[i])[1]
+		xindex = findall(xgrid .== xpos[i])[1]
+		push!(cart_ind,CartesianIndex(zindex,xindex))
+	end
+	return(cart_ind)
+end
 
 # ╔═╡ 15bbf544-34bd-4d38-bac5-0f43b1305df3
-function propagate!(data, fields, pa, medium, ageom, forcing)
-	reset_fields!(fields)
-    vy, dvydx, dvydz, σyx, σyz, dσyxdx, dσyzdz = fields
-    (; nx, nz, tarray, tgrid) = pa
-    dt = step(tgrid)
-    nt = length(tgrid)
-
+
+	# number of timesteps
+	function propagate!(fields, pa)
+		vy, dvydx, dvydz, σyx, σyz, dσyxdx, dσyzdz = fields
+		nx, nz = pa
+		dt= step(pa.tgrid)
+		nt=length(pa.tgrid)
+		
+    	# time loop
+		snaps_store = []
 
     (; μ, ρ, invρ) = medium
 
@@ -601,26 +400,28 @@
         @. σyz = σyz + μ * dvydz * dt
         # @. σyz = σyz * pa.tarray
 
-        Dx!(dσyxdx, σyx)
-        Dz!(dσyzdz, σyz)
-
-        @. vy = vy + invρ * (dσyxdx + dσyzdz) * dt
-
-        # need to view vy as a vector for source/recording operations
-        vyv = view(vy, :)
-
-        # add body force
-        f = forcing[it]
-        mul!(vyv, Rs, f, 1.0, 1.0)
-
-        # record data
-        d = data[it]
-        mul!(d, Rr, vyv)
-
-        (:vys ∈ keys(fields)) && copyto!(fields.vys, vy)
-        (:σyx ∈ keys(fields)) && copyto!(fields.σyx, σyx)
-        (:σyz ∈ keys(fields)) && copyto!(fields.σyz, σyz)
-    end
+        	Dx!(dσyxdx, σyx)
+        	Dz!(dσyzdz, σyz)
+		
+        	@. vy = vy + inv(ρ) * (dσyxdx + dσyzdz) * dt
+		
+        	# t = t + dt # keep account of time
+        	# Storage for visualisation
+        	if mod(it, nout) == 0
+	            push!(snaps_store, copy(vy))
+    	    end
+    	end
+		return snaps_store
+	end
+	
+
+
+# ╔═╡ 8bdf1e36-8b0c-4a35-8ee9-262205b4b4ad
+begin
+
+	snaps_store = propagate!(forw_fields, pa);
+	nothing
+end
 
     return nothing
 end
@@ -638,11 +439,13 @@
 ### Plots
 """
 
-# ╔═╡ a5cd8e7a-380f-4203-a856-f9e56e04b092
-# plot vs and density heatmaps of a given medium
-function plot_medium(medium)
-
-end
+# ╔═╡ b88aed3d-9cb0-4377-8797-65385ab59436
+@bind tsnap PlutoUI.combine() do Child
+	md"""
+	Snapshot Number: $(Child(Slider(1:length(snaps_store), default=length(snaps_store),show_value=true)))
+	"""
+end
+  ╠═╡ =#
 
 # ╔═╡ 43a77919-d880-40c9-95c9-aaa429a65fb7
 begin
@@ -704,20 +507,12 @@
 # ╔═╡ 35b8eb3c-0364-44a3-9404-6933c7703ebc
 @bind obs2 confirm(position_input())
 
-<<<<<<< HEAD
-# ╔═╡ f95a08ce-a38d-4b7f-b478-4dbfa607740e
-md"### Wavelets"
-=======
 # ╔═╡ 0e149101-a9f8-4dc7-89b9-93c494fadc1b
-# ╠═╡ disabled = true
-#=╠═╡
 begin
 	myheat(snaps_store[tsnap[1]], L"Particle Velocity $v_y$")
 	scatter!([obs1[:xpos]],[obs1[:zpos]],label="Observer 1",legendfontsize=6,c="cyan")
 	scatter!([obs2[:xpos]],[obs2[:zpos]],label="Observer 2",legendfontsize=6,c="orange")
 end
-  ╠═╡ =#
->>>>>>> 2b2fcab4
 
 # ╔═╡ 90953c64-8a87-4065-8c34-d0ead540b728
 md"""
@@ -764,104 +559,6 @@
     return wav
 end
 
-<<<<<<< HEAD
-# ╔═╡ a22ab168-ee9c-4433-b890-b46e9849f127
-source_wavelet = ricker(source_fpeak, tgrid)
-
-# ╔═╡ 7c6f199b-93ed-47e7-8901-287b0f0997dc
-begin
-    # Source distribution in the medium
-    ### Line of sources placed in adjacent grids at the origin
-    ns = 10 # Number of sources
-    source_zpos = zeros(ns)
-    source_zpos .= zgrid[256]
-    source_xpos = xgrid[Int(256 - ns / 2 + 1):Int(256 + ns / 2)] # Location of the source
-    source_spec = [source_wavelet for i = 1:ns] # Ricker spectrum for the source
-
-    # Creating the forcing object
-    source_cartind = get_cartesian_indices(source_zpos, source_xpos, zgrid, xgrid)
-    # source_forcing = (; pos=source_cartind, spec=source_spec)
-end;
-
-# ╔═╡ d812711d-d02f-44bb-9e73-accd1623dea1
-plot(tgrid, source_wavelet, size=(500, 200), w=2, label="Source Wavelet")
-
-# ╔═╡ c3c0aabd-9df4-41af-9512-bdbb7d4f8700
-source_forcing = [fill(source_wavelet[it], 1) for it in 1:nt]
-=======
-# ╔═╡ 7c6f199b-93ed-47e7-8901-287b0f0997dc
-begin
-	# Source distribution in the medium
-	### Line of sources placed in adjacent grids at the origin
-	ns = 10 # Number of sources
-	source_zpos = zeros(ns); source_zpos .= zgrid[256];
-	source_xpos =  xgrid[Int(256-ns/2+1):Int(256+ns/2)] # Location of the source
-	source_spec = [ricker(1.0,tgrid) for i=1:ns] # Ricker spectrum for the source
-
-	# Creating the forcing object
-	source_cartind = conv_pos_cartind(source_zpos,source_xpos,zgrid,xgrid)
-	source_forcing = (; pos=source_cartind, spec=source_spec)
-end;
-
-# ╔═╡ 57653f8f-dff1-41e2-a0b2-89a6f3204a75
-begin
-	forw_fields_ref = initialize_fields(pa);
-	copyto!(forw_fields_ref.vy, vy0);
-	snaps_store_ref = propagate!(forw_fields_ref, pa, ref_medium, source_forcing)
-end;
-
-# ╔═╡ dde549a0-a655-4fab-8cad-7320ce08495f
-@bind tsnap_forw PlutoUI.combine() do Child
-	md"""
-	Snapshot Number: $(Child(Slider(1:length(snaps_store_ref.vy), default=length(snaps_store_ref.vy),show_value=true)))
-	"""
-end
-
-# ╔═╡ 897f60b6-fad7-4167-bc5a-f5b48b1f159c
-begin
-	forw_fields_act = initialize_fields(pa);
-	copyto!(forw_fields_act.vy, vy0);
-	snaps_store_act = propagate!(forw_fields_act, pa, act_medium, source_forcing)
-end;
-
-# ╔═╡ d8bf631c-375c-4c54-b674-a724e240b9b2
-begin
-	fig1 = myheat(snaps_store_ref.vy[tsnap_forw[1]], L"Particle Velocity $v_y$ Reference")
-	fig2 = myheat(snaps_store_act.vy[tsnap_forw[1]], L"Particle Velocity $v_y$ Actual")
-	plot(fig1,fig2)
-end
-
-# ╔═╡ 5e95de10-b8df-40ce-8965-bf3761ef599d
-begin
-	# Receiver distribution
-	nr = 10 # Number of receivers
-	rec_zpos = [maximum(zgrid) for i=1:nr]; rec_xpos = [xgrid[Int(floor(i*length(xgrid)/nr))] for i=1:nr]; # Location of receiver
-
-	rec_cartind = conv_pos_cartind(rec_zpos,rec_xpos,zgrid,xgrid)
-	rec_spec = [[snaps_store_ref.vy[it][rec_cartind[ir]] -  snaps_store_act.vy[it][rec_cartind[ir]] for it=length(snaps_store_ref.vy):-1:1] for ir=1:nr] ##### Replace with Aswini's function
-	rec_forcing = (;pos=rec_cartind,spec=rec_spec)
-end;
-
-# ╔═╡ 1b6e41ed-75a0-4b12-b390-78538566ce43
-begin
-	adj_fields = initialize_fields(pa);
-	copyto!(adj_fields.vy, vy0);
-	snaps_store_adj = propagate!(adj_fields, pa, ref_medium, rec_forcing)
-end;
-
-# ╔═╡ 7833c2b6-52a8-489e-adcf-9f7e5c082515
-@bind tsnap_adj PlutoUI.combine() do Child
-	md"""
-	Snapshot Number: $(Child(Slider(1:length(snaps_store_adj.vy), default=length(snaps_store_adj.vy),show_value=true)))
-	"""
-end
-
-# ╔═╡ ee569466-0ced-4818-8fda-a98730fa5a24
-begin
-	fig3 = myheat(snaps_store_adj.vy[tsnap_adj[1]], L"Adjoint Field $λ_1$")
-end
->>>>>>> 2b2fcab4
-
 # ╔═╡ c48792ac-ed09-4ed0-acc5-c2635ab9b908
 begin
     # Function to get the velocity profiles
@@ -882,141 +579,20 @@
     nothing
 end
 
-<<<<<<< HEAD
-# ╔═╡ ae8012be-e7ab-4e85-a27f-febf08b3380b
-md"### Absorbing Boundaries"
-
-# ╔═╡ 7a36b957-de6b-4ed6-8965-f69ecd043ae1
-# used for plotting
-function clip_edges(medium, np, xgrid, zgrid)
-
-=======
 # ╔═╡ 8a334359-5320-4a8e-b7eb-18b8f3c81609
-# ╠═╡ disabled = true
-#=╠═╡
 begin
 	vel_prof_obs1 = get_velocity_profile(snaps_store,obs1)
 	vel_prof_obs2 = get_velocity_profile(snaps_store,obs2)
 	nothing
->>>>>>> 2b2fcab4
 end
   ╠═╡ =#
 
-<<<<<<< HEAD
-# ╔═╡ 09bc2dac-a767-45cf-99f5-847f1b4fb22d
-np = 5 * floor(Int, vsmean(medium_true) / source_fpeak / mean([step(xgrid), step(zgrid)]))
-
-# ╔═╡ ce89710a-48d8-46d4-83b4-163a7eb0a2e5
-function get_taper_array(nx, nz; np=50, tapfact=0.20)
-    tarray = ones(nz, nx)
-    for ix in 1:np
-        tarray[:, ix] .= tarray[:, ix] * abs2(exp(-tapfact * abs(np - ix + 1) / np))
-        tarray[:, nx-ix+1] .= tarray[:, nx-ix+1] * abs2(exp(-tapfact * abs(np - ix + 1) / np))
-    end
-    for iz in 1:np
-        tarray[iz, :] .= tarray[iz, :] * abs2(exp(-tapfact * abs(np - iz + 1) / np))
-        tarray[nz-iz+1, :] .= tarray[nz-iz+1, :] * abs2(exp(-tapfact * abs(np - iz + 1) / np))
-    end
-    return tarray
-=======
 # ╔═╡ c2d109b0-32f2-4063-b954-1f79640dcfc4
-# ╠═╡ disabled = true
-#=╠═╡
 begin
 	plot(1:1:length(snaps_store),vel_prof_obs1,c="cyan",label="Observer 1",xlabel="Time step",ylabel="Particle velocity")
 	plot!(1:1:length(snaps_store),vel_prof_obs2,c="orange",label="Observer 2")
 	vline!(tsnap,c="magenta",label="",linestyle=:dash)
->>>>>>> 2b2fcab4
-end
-  ╠═╡ =#
-
-# ╔═╡ a120a929-d989-4b88-86af-e735a577db18
-# a NamedTuple for grid-related parameters
-grid_param = (; xgrid, zgrid, tgrid, nx, nz, tarray=get_taper_array(nx, nz, tapfact=0.3,))
-
-# ╔═╡ 62a18fa1-b4d6-4fde-b4a7-09fad6b16a22
-fields_true = initialize_fields(grid_param, nt);
-
-# ╔═╡ 897f60b6-fad7-4167-bc5a-f5b48b1f159c
-begin
-    # fields_true = initialize_fields(pa)
-    copyto!(fields_true.vy, vy0)
-    snaps_store_act = propagate!(fields_true, pa, medium_true, source_forcing)
-end;
-
-# ╔═╡ ba4c4fd5-56d0-4004-8858-377139cc3d3c
-dobs = initialize_data(grid_param, ageom)
-
-# ╔═╡ 6ece24cb-adc1-4aea-93c2-cc74167b26f6
-heatmap(cat(dobs..., dims=2))
-
-# ╔═╡ 91be8954-2cf9-45f4-b286-804935ff9f9e
-dobs
-
-# ╔═╡ 7b84af8f-939a-47ed-8a0b-5721ce026d79
-propagate!(dobs, fields_true, grid_param, medium_true, ageom, source_forcing)
-
-# ╔═╡ af1389bb-b13a-496d-914d-fc99a0b904c9
-fields_forw = initialize_fields(grid_param, nt, snap_store=true);
-
-# ╔═╡ 57653f8f-dff1-41e2-a0b2-89a6f3204a75
-begin
-    snaps_store_ref = propagate!(fields_forw, pa, initial_medium, source_forcing)
-end;
-
-# ╔═╡ 5e95de10-b8df-40ce-8965-bf3761ef599d
-begin
-    # Receiver distribution
-    nr = 10 # Number of receivers
-    rec_zpos = [zgrid[floor(Int, nz * 0.75)] for i = 1:nr]
-    rec_xpos = [xgrid[Int(floor(i * length(xgrid) / nr))] for i = 1:nr] # Location of receiver
-
-    rec_cartind = get_cartesian_indices(rec_zpos, rec_xpos, zgrid, xgrid)
-    #rec_spec = [[snaps_store_ref.vy[it][rec_cartind[ir]] -  snaps_store_act.vy[it][rec_cartind[ir]] for it=length(snaps_store_ref.vy):-1:1] for ir=1:nr] ##### Replace with Aswini's function
-
-    rec_spec1 = get_R_matrix(rec_cartind) * reshape_data(snaps_store_ref.vy) - get_R_matrix(rec_cartind) * reshape_data(snaps_store_act.vy)
-
-    rec_sp = [[rec_spec1[ir, it] for it = length(snaps_store_ref.vy):-1:1] for ir = 1:nr]
-    #rec_forcing = (;pos=rec_cartind,spec=rec_spec)
-    rec_forcing1 = (; pos=rec_cartind, spec=rec_sp)
-end;
-
-# ╔═╡ c34b1a5d-5078-4b8f-94d1-a088cbe5ab3e
-heatmap(get_taper_array(512, 512, tapfact=0.9, np=np), aspect_ratio=:equal)
-
-# ╔═╡ 802d9652-7597-43c4-b13a-3c60682d0a69
-md"""
-We now know how to calculate the derivatives using  functions `Dx` and `Dz`. Let's now discretize the time dimension and formulate an explicit time-stepping (leap-frog) scheme and alternatively update the velocity and stress fields. We will start with the velocity field
-```math
-\rho{\dot{v}_y}= \mathrm{Dx}(\sigma_{yx}[it-\tfrac{1}{2}])+ \mathrm{Dz}(\sigma_{yz}[it-\tfrac{1}{2}]),
-```
-where the finite-difference approximation for the time derivative for timestep $dt$ is:
-```math
-\frac{\rho({{v_y}[it]-{v_y}[it-1]})}{dt}= \mathrm{Dx}(\sigma_{yx}[it-\tfrac{1}{2}])+ \mathrm{Dz}(\sigma_{yz}[it-\tfrac{1}{2}]),
-```
-```math
-{{v_y}[it]-{v_y}[it-1]}= \frac{dt}{\rho}\left(\mathrm{Dx}(\sigma_{yx}[it-\tfrac{1}{2}])+ \mathrm{Dz}(\sigma_{yz}[it-\tfrac{1}{2}])\right),
-```
-```math
-{v_y}[it]= {v_y}[it-1]+\frac{dt}{\rho}(\mathrm{Dx}(\sigma_{yx}[it-\tfrac{1}{2}])+ \mathrm{Dz}(\sigma_{yz}[it-\tfrac{1}{2}])).
-```
-Similarly, for updating the stresses,
-```math
-{\dot{\sigma}_{21}}= \mu\frac{dv_y}{dx},
-```
-```math
-{\dot{\sigma}_{23}}= \mu\frac{dv_y}{dz},
-```
-we can write
-
-```math
-\sigma_{21}[it+\tfrac{1}{2}]=\sigma_{21}[it-\tfrac{1}{2}]+\mu\mathrm{Dx}(v_y)dt,
-```
-```math
-\sigma_{23}[it+\tfrac{1}{2}]=\sigma_{23}[it-\tfrac{1}{2}]+\mu\mathrm{Dz}(v_y)dt.
-```
-Notice that the temporal grid of stress and velocity are staggered. Finally, let's write a function now that leaps by a given number of steps.
-"""
+end
 
 # ╔═╡ 00000000-0000-0000-0000-000000000001
 PLUTO_PROJECT_TOML_CONTENTS = """
@@ -1044,10 +620,7 @@
 
 julia_version = "1.7.3"
 manifest_format = "2.0"
-<<<<<<< HEAD
-project_hash = "dfbed4f959a5021850f10211b42df764c189fbab"
-=======
->>>>>>> 2b2fcab4
+project_hash = "10768bfbdf2bdfef102d20c50cd1d540724aa51b"
 
 [[deps.AbstractFFTs]]
 deps = ["ChainRulesCore", "LinearAlgebra"]
@@ -2063,87 +1636,20 @@
 # ╟─fe821a3c-f528-4773-bcf9-f71513a1eace
 # ╟─122c2aa4-baec-4288-ab53-afa1d977c486
 # ╠═7928a88c-f217-4338-a6a5-50ab2d422480
-<<<<<<< HEAD
-# ╠═8bc93109-4f3d-43c8-9fed-e30d90e54068
-# ╟─881c7368-57df-469a-96ec-821512cf98e0
-# ╠═1c67cda8-7712-4d5b-a2aa-af47f290f745
-# ╟─5b271e5f-879c-4c43-825a-9660f322febd
-# ╠═a5db1d99-24e5-41d1-a804-c5dd1d6db94c
-# ╠═45bd4e43-b703-4bbc-8dfa-07bb835e4117
+# ╠═8b3776bd-509b-4232-9737-36c9ae003350
+# ╠═53a2069e-eaf9-41d7-b08b-cdd4f85f367b
+# ╠═a120a929-d989-4b88-86af-e735a577db18
 # ╠═b4085356-62a1-4388-96ae-8b2a8fd7de0f
-# ╠═a120a929-d989-4b88-86af-e735a577db18
-# ╠═f9f36d76-6e4e-4cf4-ac7a-ef9980b94936
-# ╟─cb83dbd1-c423-4b27-b29e-7dc8051f43d5
-# ╠═d39753e2-5986-4394-9293-9e394f2807f0
-# ╠═7c6f199b-93ed-47e7-8901-287b0f0997dc
-# ╠═5e95de10-b8df-40ce-8965-bf3761ef599d
-# ╟─2855c8cf-8364-4c6c-a122-781b99440e89
-# ╠═12db5316-90e4-4582-9303-7ff362c32cea
-# ╠═a22ab168-ee9c-4433-b890-b46e9849f127
-# ╠═d812711d-d02f-44bb-9e73-accd1623dea1
-# ╠═c3c0aabd-9df4-41af-9512-bdbb7d4f8700
-# ╟─e233afec-6049-4277-8be9-95687c4589b5
-# ╠═62a18fa1-b4d6-4fde-b4a7-09fad6b16a22
-# ╠═ba4c4fd5-56d0-4004-8858-377139cc3d3c
-# ╠═7b84af8f-939a-47ed-8a0b-5721ce026d79
-# ╠═6ece24cb-adc1-4aea-93c2-cc74167b26f6
-# ╠═91be8954-2cf9-45f4-b286-804935ff9f9e
-# ╠═897f60b6-fad7-4167-bc5a-f5b48b1f159c
-# ╠═bcdf20f8-d5ac-4fd9-8fa1-1f8f50e52359
-# ╠═a5cba7a8-bfd2-4a86-84e6-34b7f966321b
-# ╠═e15cc25c-8880-4f36-bf08-a997a79d78fc
-# ╠═bc014038-7ea1-45be-b9da-3f9b14397f55
-# ╟─22b8db91-73a0-46df-87fd-7cf0b66ee37d
-# ╠═8b3776bd-509b-4232-9737-36c9ae003350
-# ╠═48bc453f-b1c0-4757-b9d0-d3e10e2a4618
-# ╠═af1389bb-b13a-496d-914d-fc99a0b904c9
-# ╠═53a2069e-eaf9-41d7-b08b-cdd4f85f367b
-# ╠═57653f8f-dff1-41e2-a0b2-89a6f3204a75
-# ╠═ab04a26d-895c-4409-8725-e3e24bca40aa
-# ╠═ac33b7b1-d042-48ba-ba31-b303029b820a
-# ╠═479e8710-4b1d-4223-a405-9d0bcde8fded
-# ╟─c73f69d0-69e6-47f1-97b0-3e81218776e6
-# ╠═c14a41a4-fb74-4e23-b513-f3bd213f5057
-# ╠═97e8f3df-b352-4892-99bb-fa668b3470f7
-# ╠═25a52452-9f13-4016-9fa1-def69e51e8d5
-# ╠═09be9653-6da0-4614-bd2d-7bad8d413f37
-# ╟─a3a9deea-e2d6-4d58-90d7-5a54be176289
-# ╠═1b6e41ed-75a0-4b12-b390-78538566ce43
-# ╠═bcc11013-e185-4b22-b109-6bd4532462d2
-# ╠═dde549a0-a655-4fab-8cad-7320ce08495f
-# ╠═d8bf631c-375c-4c54-b674-a724e240b9b2
-# ╠═ca037fb0-b5cf-496d-8157-14e52f1e8bd6
-# ╠═7833c2b6-52a8-489e-adcf-9f7e5c082515
-# ╠═f1016895-ea41-44c9-aa27-aae921427a8d
-# ╠═ee569466-0ced-4818-8fda-a98730fa5a24
-# ╠═feaeef30-f262-4913-bea7-438b50e42e56
-=======
-# ╠═b4085356-62a1-4388-96ae-8b2a8fd7de0f
-# ╠═8b3776bd-509b-4232-9737-36c9ae003350
-# ╠═a120a929-d989-4b88-86af-e735a577db18
-# ╠═f9f36d76-6e4e-4cf4-ac7a-ef9980b94936
+# ╟─f9f36d76-6e4e-4cf4-ac7a-ef9980b94936
 # ╟─6be2f4c2-e9ed-43c2-b66c-ef3176bb9000
 # ╠═aa19e992-2735-4324-8fd7-15eacadf0faa
 # ╟─802d9652-7597-43c4-b13a-3c60682d0a69
-# ╟─ad23f8d8-2cbd-4aac-82ba-d72392f747e4
-# ╠═53a2069e-eaf9-41d7-b08b-cdd4f85f367b
-# ╠═7c6f199b-93ed-47e7-8901-287b0f0997dc
-# ╠═57653f8f-dff1-41e2-a0b2-89a6f3204a75
-# ╠═897f60b6-fad7-4167-bc5a-f5b48b1f159c
-# ╟─dde549a0-a655-4fab-8cad-7320ce08495f
-# ╟─d8bf631c-375c-4c54-b674-a724e240b9b2
-# ╟─68b3fcb6-5f99-4fc1-a9d2-27cdf95f12b1
-# ╠═5e95de10-b8df-40ce-8965-bf3761ef599d
-# ╠═1b6e41ed-75a0-4b12-b390-78538566ce43
-# ╟─7833c2b6-52a8-489e-adcf-9f7e5c082515
-# ╠═ee569466-0ced-4818-8fda-a98730fa5a24
+# ╠═9b744e72-07a2-4f8c-b88c-e0b1131794d0
+# ╠═ad23f8d8-2cbd-4aac-82ba-d72392f747e4
 # ╠═3acf672e-6269-446d-baa2-d1fd89b6bd50
-# ╠═9b744e72-07a2-4f8c-b88c-e0b1131794d0
-# ╠═e7b65566-a79e-4101-9471-3656a92e95e6
 # ╠═15bbf544-34bd-4d38-bac5-0f43b1305df3
-# ╠═79688914-d34a-467f-8c7e-f03408680b7c
+# ╠═8bdf1e36-8b0c-4a35-8ee9-262205b4b4ad
 # ╠═8cd76f36-7f2a-4142-a04e-158a1884386c
->>>>>>> 2b2fcab4
 # ╟─7f204b81-98c1-4a18-9622-6d015fbce8c2
 # ╟─cb18109c-0a33-4b86-9074-8c2b6d789c1a
 # ╟─ebcaf0f0-83ed-436e-938f-9e29c0f3fa38
@@ -2174,10 +1680,7 @@
 # ╠═521fbcc7-9078-48bc-b61d-749e94053a9b
 # ╟─a62839d5-837b-4c37-996f-33659c34911c
 # ╠═75862e20-54e9-40d1-8760-8e00759ff7a0
-<<<<<<< HEAD
-# ╟─f95a08ce-a38d-4b7f-b478-4dbfa607740e
-=======
->>>>>>> 2b2fcab4
+# ╠═36257510-4c5a-4e79-8150-5c43e316b0d1
 # ╟─90953c64-8a87-4065-8c34-d0ead540b728
 # ╠═eef4d0e0-7b80-4f2e-beb4-1b2f80eca69d
 # ╠═b993e3e6-8d4e-4de7-aa4b-6a2e3bd12212
